// This Source Code Form is subject to the terms of the Mozilla Public
// License, v. 2.0. If a copy of the MPL was not distributed with this
// file, You can obtain one at https://mozilla.org/MPL/2.0/.
use crate::error::{NimbusError, Result};
use crate::evaluator::TargetingAttributes;
use crate::persistence::{Database, StoreId, Writer};
use crate::{evaluator::evaluate_enrollment, persistence::Readable};
use crate::{AvailableRandomizationUnits, EnrolledExperiment, Experiment, FeatureConfig};

use ::uuid::Uuid;
use serde_derive::*;
use std::{
    collections::{HashMap, HashSet},
    time::{Duration, SystemTime, UNIX_EPOCH},
};

const DB_KEY_GLOBAL_USER_PARTICIPATION: &str = "user-opt-in";
const DEFAULT_GLOBAL_USER_PARTICIPATION: bool = true;
const PREVIOUS_ENROLLMENTS_GC_TIME: Duration = Duration::from_secs(30 * 24 * 3600);

// These are types we use internally for managing enrollments.
// ⚠️ Attention : Changes to this type should be accompanied by a new test  ⚠️
// ⚠️ in `mod test_schema_bw_compat` below, and may require a DB migration. ⚠️
#[derive(Deserialize, Serialize, Debug, Clone, Hash, Eq, PartialEq)]
pub enum EnrolledReason {
    /// A normal enrollment as per the experiment's rules.
    Qualified,
    /// Explicit opt-in.
    OptIn,
}

// These are types we use internally for managing non-enrollments.

// ⚠️ Attention : Changes to this type should be accompanied by a new test  ⚠️
// ⚠️ in `mod test_schema_bw_compat` below, and may require a DB migration. ⚠️
#[derive(Deserialize, Serialize, Debug, Clone, Hash, Eq, PartialEq)]
pub enum NotEnrolledReason {
    /// The user opted-out of experiments before we ever got enrolled to this one.
    OptOut,
    /// The evaluator bucketing did not choose us.
    NotSelected,
    /// We are not being targeted for this experiment.
    NotTargeted,
    /// The experiment enrollment is paused.
    EnrollmentsPaused,
    /// The experiment used a feature that was already under experiment.
    FeatureConflict,
}

// These are types we use internally for managing disqualifications.

// ⚠️ Attention : Changes to this type should be accompanied by a new test  ⚠️
// ⚠️ in `mod test_schema_bw_compat` below, and may require a DB migration. ⚠️
#[derive(Deserialize, Serialize, Debug, Clone, Hash, Eq, PartialEq)]
pub enum DisqualifiedReason {
    /// There was an error.
    Error,
    /// The user opted-out from this experiment or experiments in general.
    OptOut,
    /// The targeting has changed for an experiment.
    NotTargeted,
}

// Every experiment has an ExperimentEnrollment, even when we aren't enrolled.

// ⚠️ Attention : Changes to this type should be accompanied by a new test  ⚠️
// ⚠️ in `mod test_schema_bw_compat` below, and may require a DB migration. ⚠️
#[derive(Deserialize, Serialize, Debug, Clone, PartialEq)]
pub struct ExperimentEnrollment {
    pub slug: String,
    pub status: EnrollmentStatus,
}

impl ExperimentEnrollment {
    /// Evaluate an experiment enrollment for an experiment
    /// we are seeing for the first time.
    fn from_new_experiment(
        is_user_participating: bool,
        nimbus_id: &Uuid,
        available_randomization_units: &AvailableRandomizationUnits,
        targeting_attributes: &TargetingAttributes,
        experiment: &Experiment,
        out_enrollment_events: &mut Vec<EnrollmentChangeEvent>,
    ) -> Result<Self> {
        Ok(if !is_user_participating {
            Self {
                slug: experiment.slug.clone(),
                status: EnrollmentStatus::NotEnrolled {
                    reason: NotEnrolledReason::OptOut,
                },
            }
        } else if experiment.is_enrollment_paused {
            Self {
                slug: experiment.slug.clone(),
                status: EnrollmentStatus::NotEnrolled {
                    reason: NotEnrolledReason::EnrollmentsPaused,
                },
            }
        } else {
            let enrollment = evaluate_enrollment(
                nimbus_id,
                available_randomization_units,
                targeting_attributes,
                experiment,
            )?;
            log::debug!(
                "Experiment '{}' is new - enrollment status is {:?}",
                &enrollment.slug,
                &enrollment
            );
            if matches!(enrollment.status, EnrollmentStatus::Enrolled { .. }) {
                out_enrollment_events.push(enrollment.get_change_event())
            }
            enrollment
        })
    }

    /// Force enroll ourselves in an experiment.
    fn from_explicit_opt_in(
        experiment: &Experiment,
        branch_slug: &str,
        out_enrollment_events: &mut Vec<EnrollmentChangeEvent>,
    ) -> Result<Self> {
        if !experiment.has_branch(branch_slug) {
            return Err(NimbusError::NoSuchBranch(
                branch_slug.to_owned(),
                experiment.slug.clone(),
            ));
        }
        let enrollment = Self {
            slug: experiment.slug.clone(),
            status: EnrollmentStatus::new_enrolled(EnrolledReason::OptIn, branch_slug),
        };
        out_enrollment_events.push(enrollment.get_change_event());
        Ok(enrollment)
    }

    /// Update our enrollment to an experiment we have seen before.
    fn on_experiment_updated(
        &self,
        is_user_participating: bool,
        nimbus_id: &Uuid,
        available_randomization_units: &AvailableRandomizationUnits,
        targeting_attributes: &TargetingAttributes,
        updated_experiment: &Experiment,
        out_enrollment_events: &mut Vec<EnrollmentChangeEvent>,
    ) -> Result<Self> {
        Ok(match self.status {
            EnrollmentStatus::NotEnrolled { .. } => {
                if !is_user_participating || updated_experiment.is_enrollment_paused {
                    self.clone()
                } else {
                    let updated_enrollment = evaluate_enrollment(
                        nimbus_id,
                        available_randomization_units,
                        targeting_attributes,
                        updated_experiment,
                    )?;
                    log::debug!(
                        "Experiment '{}' with enrollment {:?} is now {:?}",
                        &self.slug,
                        &self,
                        updated_enrollment
                    );
                    if matches!(updated_enrollment.status, EnrollmentStatus::Enrolled { .. }) {
                        out_enrollment_events.push(updated_enrollment.get_change_event());
                    }
                    updated_enrollment
                }
            }
            EnrollmentStatus::Enrolled {
                ref branch,
                ref reason,
                ..
            } => {
                if !is_user_participating {
                    log::debug!(
                        "Existing experiment enrollment '{}' is now disqualified (global opt-out)",
                        &self.slug
                    );
                    let updated_enrollment =
                        self.disqualify_from_enrolled(DisqualifiedReason::OptOut);
                    out_enrollment_events.push(updated_enrollment.get_change_event());
                    updated_enrollment
                } else if !updated_experiment.has_branch(branch) {
                    // The branch we were in disappeared!
                    let updated_enrollment =
                        self.disqualify_from_enrolled(DisqualifiedReason::Error);
                    out_enrollment_events.push(updated_enrollment.get_change_event());
                    updated_enrollment
                } else if matches!(reason, EnrolledReason::OptIn) {
                    // we check if we opted-in an experiment, if so
                    // we don't need to update our enrollment
                    self.clone()
                } else {
                    let evaluated_enrollment = evaluate_enrollment(
                        nimbus_id,
                        available_randomization_units,
                        targeting_attributes,
                        updated_experiment,
                    )?;
                    match evaluated_enrollment.status {
                        EnrollmentStatus::Error { .. } => {
                            let updated_enrollment =
                                self.disqualify_from_enrolled(DisqualifiedReason::Error);
                            out_enrollment_events.push(updated_enrollment.get_change_event());
                            updated_enrollment
                        }
                        EnrollmentStatus::NotEnrolled {
                            reason: NotEnrolledReason::NotTargeted,
                        } => {
                            log::debug!("Existing experiment enrollment '{}' is now disqualified (targeting change)", &self.slug);
                            let updated_enrollment =
                                self.disqualify_from_enrolled(DisqualifiedReason::NotTargeted);
                            out_enrollment_events.push(updated_enrollment.get_change_event());
                            updated_enrollment
                        }
                        EnrollmentStatus::NotEnrolled { .. }
                        | EnrollmentStatus::Enrolled { .. }
                        | EnrollmentStatus::Disqualified { .. }
                        | EnrollmentStatus::WasEnrolled { .. } => self.clone(),
                    }
                }
            }
            EnrollmentStatus::Disqualified {
                ref branch,
                enrollment_id,
                ..
            } => {
                if !is_user_participating {
                    log::debug!(
                        "Disqualified experiment enrollment '{}' has been reset to not-enrolled (global opt-out)",
                        &self.slug
                    );
                    Self {
                        slug: self.slug.clone(),
                        status: EnrollmentStatus::Disqualified {
                            reason: DisqualifiedReason::OptOut,
                            enrollment_id,
                            branch: branch.clone(),
                        },
                    }
                } else {
                    self.clone()
                }
            }
            EnrollmentStatus::WasEnrolled { .. } | EnrollmentStatus::Error { .. } => self.clone(), // Cannot recover from errors!
        })
    }

    /// Transition our enrollment to WasEnrolled (Option::Some) or delete it (Option::None)
    /// after an experiment has disappeared from the server.
    ///
    /// If we transitioned to WasEnrolled, our enrollment will be garbage collected
    /// from the database after `PREVIOUS_ENROLLMENTS_GC_TIME`.
    fn on_experiment_ended(
        &self,
        out_enrollment_events: &mut Vec<EnrollmentChangeEvent>,
    ) -> Option<Self> {
        log::debug!(
            "Experiment '{}' vanished while we had enrollment status of {:?}",
            self.slug,
            self
        );
        let (branch, enrollment_id) = match self.status {
            EnrollmentStatus::Enrolled {
                ref branch,
                enrollment_id,
                ..
            } => (branch, enrollment_id),
            EnrollmentStatus::Disqualified {
                ref branch,
                enrollment_id,
                ..
            } => (branch, enrollment_id),
            EnrollmentStatus::NotEnrolled { .. }
            | EnrollmentStatus::WasEnrolled { .. }
            | EnrollmentStatus::Error { .. } => return None, // We were never enrolled anyway, simply delete the enrollment record from the DB.
        };
        let enrollment = Self {
            slug: self.slug.clone(),
            status: EnrollmentStatus::WasEnrolled {
                enrollment_id,
                branch: branch.to_owned(),
                experiment_ended_at: now_secs(),
            },
        };
        out_enrollment_events.push(enrollment.get_change_event());
        Some(enrollment)
    }

    /// Force unenroll ourselves from an experiment.
    #[allow(clippy::unnecessary_wraps)]
    fn on_explicit_opt_out(
        &self,
        out_enrollment_events: &mut Vec<EnrollmentChangeEvent>,
    ) -> ExperimentEnrollment {
        match self.status {
            EnrollmentStatus::Enrolled { .. } => {
                let enrollment = self.disqualify_from_enrolled(DisqualifiedReason::OptOut);
                out_enrollment_events.push(enrollment.get_change_event());
                enrollment
            }
            EnrollmentStatus::NotEnrolled { .. } => Self {
                slug: self.slug.to_string(),
                status: EnrollmentStatus::NotEnrolled {
                    reason: NotEnrolledReason::OptOut, // Explicitly set the reason to OptOut.
                },
            },
            EnrollmentStatus::Disqualified { .. }
            | EnrollmentStatus::WasEnrolled { .. }
            | EnrollmentStatus::Error { .. } => {
                // Nothing to do here.
                self.clone()
            }
        }
    }

    /// Reset identifiers in response to application-level telemetry reset.
    ///
    /// Each experiment enrollment record contains a unique `enrollment_id`. When the user
    /// resets their application-level telemetry, we reset each such id to a special nil value,
    /// creating a clean break between data sent before the reset and any data that might be
    /// submitted about these enrollments in future.
    ///
    /// We also move any enrolled experiments to the "disqualified" state, since their further
    /// partipation would submit partial data that could skew analysis.
    ///
    fn reset_telemetry_identifiers(
        &self,
        out_enrollment_events: &mut Vec<EnrollmentChangeEvent>,
    ) -> Self {
        let updated = match self.status {
            EnrollmentStatus::Enrolled { .. } => {
                let disqualified = self.disqualify_from_enrolled(DisqualifiedReason::OptOut);
                out_enrollment_events.push(disqualified.get_change_event());
                disqualified
            }
            EnrollmentStatus::NotEnrolled { .. }
            | EnrollmentStatus::Disqualified { .. }
            | EnrollmentStatus::WasEnrolled { .. }
            | EnrollmentStatus::Error { .. } => self.clone(),
        };
        ExperimentEnrollment {
            status: updated.status.clone_with_nil_enrollment_id(),
            ..updated
        }
    }

    /// Garbage collect old experiments we've kept a WasEnrolled enrollment from.
    /// Returns Option::None if the enrollment should be nuked from the db.
    fn maybe_garbage_collect(&self) -> Option<Self> {
        if let EnrollmentStatus::WasEnrolled {
            experiment_ended_at,
            ..
        } = self.status
        {
            let time_since_transition = Duration::from_secs(now_secs() - experiment_ended_at);
            if time_since_transition < PREVIOUS_ENROLLMENTS_GC_TIME {
                return Some(self.clone());
            }
        }
        log::debug!("Garbage collecting enrollment '{}'", self.slug);
        None
    }

    // Create a telemetry event describing the transition
    // to the current enrollment state.
    fn get_change_event(&self) -> EnrollmentChangeEvent {
        match &self.status {
            EnrollmentStatus::Enrolled {
                enrollment_id,
                branch,
                ..
            } => EnrollmentChangeEvent::new(
                &self.slug,
                enrollment_id,
                branch,
                None,
                EnrollmentChangeEventType::Enrollment,
            ),
            EnrollmentStatus::WasEnrolled {
                enrollment_id,
                branch,
                ..
            } => EnrollmentChangeEvent::new(
                &self.slug,
                enrollment_id,
                branch,
                None,
                EnrollmentChangeEventType::Unenrollment,
            ),
            EnrollmentStatus::Disqualified {
                enrollment_id,
                branch,
                reason,
                ..
            } => EnrollmentChangeEvent::new(
                &self.slug,
                enrollment_id,
                branch,
                match reason {
                    DisqualifiedReason::NotTargeted => Some("targeting"),
                    DisqualifiedReason::OptOut => Some("optout"),
                    DisqualifiedReason::Error => Some("error"),
                },
                EnrollmentChangeEventType::Disqualification,
            ),
            EnrollmentStatus::NotEnrolled { .. } | EnrollmentStatus::Error { .. } => unreachable!(),
        }
    }

    /// If the current state is `Enrolled`, move to `Disqualified` with the given reason.
    fn disqualify_from_enrolled(&self, reason: DisqualifiedReason) -> Self {
        match self.status {
            EnrollmentStatus::Enrolled {
                ref enrollment_id,
                ref branch,
                ..
            } => ExperimentEnrollment {
                status: EnrollmentStatus::Disqualified {
                    reason,
                    enrollment_id: enrollment_id.to_owned(),
                    branch: branch.to_owned(),
                },
                ..self.clone()
            },
            EnrollmentStatus::NotEnrolled { .. }
            | EnrollmentStatus::Disqualified { .. }
            | EnrollmentStatus::WasEnrolled { .. }
            | EnrollmentStatus::Error { .. } => self.clone(),
        }
    }
}

// ⚠️ Attention : Changes to this type should be accompanied by a new test  ⚠️
// ⚠️ in `mod test_schema_bw_compat` below, and may require a DB migration. ⚠️
#[derive(Deserialize, Serialize, Debug, Clone, Hash, Eq, PartialEq)]
pub enum EnrollmentStatus {
    Enrolled {
        enrollment_id: Uuid, // Random ID used for telemetry events correlation.
        reason: EnrolledReason,
        branch: String,
    },
    NotEnrolled {
        reason: NotEnrolledReason,
    },
    Disqualified {
        enrollment_id: Uuid,
        reason: DisqualifiedReason,
        branch: String,
    },
    WasEnrolled {
        enrollment_id: Uuid,
        branch: String,
        experiment_ended_at: u64, // unix timestamp in sec, used to GC old enrollments
    },
    // There was some error opting in.
    Error {
        // Ideally this would be an Error, but then we'd need to make Error
        // serde compatible, which isn't trivial nor desirable.
        reason: String,
    },
}

impl EnrollmentStatus {
    // Note that for now, we only support a single feature_id per experiment,
    // so this code is expected to shift once we start supporting multiple.
    pub fn new_enrolled(reason: EnrolledReason, branch: &str) -> Self {
        EnrollmentStatus::Enrolled {
            reason,
            branch: branch.to_owned(),
            enrollment_id: Uuid::new_v4(),
        }
    }

    // This is used in examples, but not in the main dylib, and
    // triggers a dead code warning when building with `--release`.
    pub fn is_enrolled(&self) -> bool {
        matches!(self, EnrollmentStatus::Enrolled { .. })
    }

    /// Make a clone of this status, but with the special nil enrollment_id.
    fn clone_with_nil_enrollment_id(&self) -> Self {
        let mut updated = self.clone();
        match updated {
            EnrollmentStatus::Enrolled {
                ref mut enrollment_id,
                ..
            }
            | EnrollmentStatus::Disqualified {
                ref mut enrollment_id,
                ..
            }
            | EnrollmentStatus::WasEnrolled {
                ref mut enrollment_id,
                ..
            } => *enrollment_id = Uuid::nil(),
            EnrollmentStatus::NotEnrolled { .. } | EnrollmentStatus::Error { .. } => (),
        };
        updated
    }
}

/// Return information about all enrolled experiments.
pub fn get_enrollments<'r>(
    db: &Database,
    reader: &'r impl Readable<'r>,
) -> Result<Vec<EnrolledExperiment>> {
    let enrollments: Vec<ExperimentEnrollment> =
        db.get_store(StoreId::Enrollments).collect_all(reader)?;
    let mut result = Vec::with_capacity(enrollments.len());
    for enrollment in enrollments {
        log::debug!("Have enrollment: {:?}", enrollment);
        if let EnrollmentStatus::Enrolled {
            branch,
            enrollment_id,
            ..
        } = &enrollment.status
        {
            if let Some(experiment) = db
                .get_store(StoreId::Experiments)
                .get::<Experiment, _>(reader, &enrollment.slug)?
            {
                result.push(EnrolledExperiment {
                    feature_ids: experiment.get_feature_ids(),
                    slug: experiment.slug,
                    user_facing_name: experiment.user_facing_name,
                    user_facing_description: experiment.user_facing_description,
                    branch_slug: branch.to_string(),
                    enrollment_id: enrollment_id.to_string(),
                });
            } else {
                log::warn!(
                    "Have enrollment {:?} but no matching experiment!",
                    enrollment
                );
            }
        }
    }
    Ok(result)
}

pub(crate) struct EnrollmentsEvolver<'a> {
    nimbus_id: &'a Uuid,
    available_randomization_units: &'a AvailableRandomizationUnits,
    targeting_attributes: &'a TargetingAttributes,
}

impl<'a> EnrollmentsEvolver<'a> {
    pub(crate) fn new(
        nimbus_id: &'a Uuid,
        available_randomization_units: &'a AvailableRandomizationUnits,
        targeting_attributes: &'a TargetingAttributes,
    ) -> Self {
        Self {
            nimbus_id,
            available_randomization_units,
            targeting_attributes,
        }
    }

    /// Convenient wrapper around `evolve_enrollments` that fetches the current state of experiments,
    /// enrollments and user participation from the database.
    pub(crate) fn evolve_enrollments_in_db(
        &self,
        db: &Database,
        writer: &mut Writer,
        next_experiments: &[Experiment],
    ) -> Result<Vec<EnrollmentChangeEvent>> {
        // Get the state from the db.
        let is_user_participating = get_global_user_participation(db, writer)?;
        let experiments_store = db.get_store(StoreId::Experiments);
        let enrollments_store = db.get_store(StoreId::Enrollments);
        let prev_experiments: Vec<Experiment> = experiments_store.collect_all(writer)?;
        let prev_enrollments: Vec<ExperimentEnrollment> = enrollments_store.collect_all(writer)?;
        // Calculate the changes.
        let (next_enrollments, enrollments_change_events) = self.evolve_enrollments(
            is_user_participating,
            &prev_experiments,
            next_experiments,
            &prev_enrollments,
        )?;
        let next_enrollments = map_enrollments(&next_enrollments);
        // Write the changes to the Database.
        enrollments_store.clear(writer)?;
        for enrollment in next_enrollments.values() {
            enrollments_store.put(writer, &enrollment.slug, *enrollment)?;
        }
        experiments_store.clear(writer)?;
        for experiment in next_experiments {
            // Sanity check.
            if !next_enrollments.contains_key(&experiment.slug) {
                log::error!("evolve_enrollments_in_db: experiment '{}' has no enrollment, dropping to keep database consistent", &experiment.slug);
                continue;
            }
            experiments_store.put(writer, &experiment.slug, experiment)?;
        }
        Ok(enrollments_change_events)
    }

    /// Evolve and calculate the new set of enrollments, using the
    /// previous and current state of experiments and current enrollments.
    pub(crate) fn evolve_enrollments(
        &self,
        is_user_participating: bool,
        prev_experiments: &[Experiment],
        next_experiments: &[Experiment],
        prev_enrollments: &[ExperimentEnrollment],
    ) -> Result<(Vec<ExperimentEnrollment>, Vec<EnrollmentChangeEvent>)> {
        let mut enrollment_events = vec![];
        let prev_experiments = map_experiments(prev_experiments);
        let next_experiments = map_experiments(next_experiments);
        let prev_enrollments = map_enrollments(prev_enrollments);

        // Step 1. Build an initial active_features to keep track of
        // the features that are being experimented upon.
        let mut enrolled_features = HashMap::with_capacity(next_experiments.len());

        let mut next_enrollments = Vec::with_capacity(next_experiments.len());

        // Step 2.
        // Evolve the experiments with previous enrollments first (except for
        // those that already have a feature conflict).  While we're doing so,
        // start building up active_features, the map of feature_ids under
        // experiment to EnrolledFeatureConfigs, and next_enrollments.

        for prev_enrollment in prev_enrollments.values() {
            if matches!(
                prev_enrollment.status,
                EnrollmentStatus::NotEnrolled {
                    reason: NotEnrolledReason::FeatureConflict
                }
            ) {
                continue;
            }
            let slug = &prev_enrollment.slug;

            let next_enrollment = match self.evolve_enrollment(
                is_user_participating,
                prev_experiments.get(slug).copied(),
                next_experiments.get(slug).copied(),
                Some(prev_enrollment),
                &mut enrollment_events,
            ) {
                Ok(enrollment) => enrollment,
                Err(e) => {
                    // It would be a fine thing if we had counters that
                    // collected the number of errors here, and at the
                    // place in this function where enrollments could be
                    // dropped.  We could then send those errors to
                    // telemetry so that they could be monitored (SDK-309)
                    log::error!("evolve_enrollment(\n\tprev_exp: {:?}\n\t, next_exp: {:?}, \n\tprev_enrollment: {:?})\n\t returned an error: {}; dropping this record", prev_experiments.get(slug).copied(), Some(next_experiments.get(slug).copied()), prev_enrollment, e);
                    None
                }
            };

            self.reserve_enrolled_features(
                next_enrollment,
                &next_experiments,
                &mut enrolled_features,
                &mut next_enrollments,
            );
        }

        // Step 3. Evolve the remaining enrollments with the previous and
        // next data.
        for next_experiment in next_experiments.values() {
            let slug = &next_experiment.slug;

            // Check that the feature ids that this experiment needs are available.  If not, then declare
            // the enrollment as NotEnrolled; and we continue to the next
            // experiment.
            // `needed_features_in_use` are the features needed for this experiment, but already in use.
            // If this is not empty, then the experiment is either already enrolled, or cannot be enrolled.
            let needed_features_in_use: Vec<&EnrolledFeatureConfig> = next_experiment
                .get_feature_ids()
                .iter()
                .filter_map(|id| enrolled_features.get(id))
                .collect();
            if !needed_features_in_use.is_empty() {
                let is_our_experiment = needed_features_in_use.iter().any(|f| &f.slug == slug);
                if is_our_experiment {
                    // At least one of these conflicted features are in use by this experiment.
                    // Unless the experiment has changed midflight, all the features will be from
                    // this experiment.
                    assert!(needed_features_in_use.iter().all(|f| &f.slug == slug));
                    // N.B. If this experiment is enrolled already, then we called
                    // evolve_enrollment() on this enrollment and this experiment above.
                } else {
                    // At least one feature needed for this experiment is already in use by another experiment.
                    // Thus, we cannot proceed with an enrollment other than as a `FeatureConflict`.
                    next_enrollments.push(ExperimentEnrollment {
                        slug: slug.clone(),
                        status: EnrollmentStatus::NotEnrolled {
                            reason: NotEnrolledReason::FeatureConflict,
                        },
                    });
                }
                // Whether it's our experiment or not that is using these features, no further enrollment can
                // happen.
                // Because no change has happened to this experiment's enrollment status, we don't need
                // to log an enrollment event.
                // All we can do is continue to the next experiment.
                continue;
            }

            // If we got here, then the features are not already active.
            // But we evolved all the existing enrollments in step 2,
            // (except the feature conflicted ones)
            // so we should be mindful that we don't evolve them a second time.
            let prev_enrollment = prev_enrollments.get(slug).copied();

            if prev_enrollment.is_none()
                || matches!(
                    prev_enrollment.unwrap().status,
                    EnrollmentStatus::NotEnrolled {
                        reason: NotEnrolledReason::FeatureConflict
                    }
                )
            {
                let next_enrollment = match self.evolve_enrollment(
                    is_user_participating,
                    prev_experiments.get(slug).copied(),
                    Some(next_experiment),
                    prev_enrollment,
                    &mut enrollment_events,
                ) {
                    Ok(enrollment) => enrollment,
                    Err(e) => {
                        // It would be a fine thing if we had counters that
                        // collected the number of errors here, and at the
                        // place in this function where enrollments could be
                        // dropped.  We could then send those errors to
                        // telemetry so that they could be monitored (SDK-309)
                        log::error!("evolve_enrollment(\n\tprev_exp: {:?}\n\t, next_exp: {:?}, \n\tprev_enrollment: {:?})\n\t returned an error: {}; dropping this record", prev_experiments.get(slug).copied(), Some(next_experiment), prev_enrollment, e);
                        None
                    }
                };

                self.reserve_enrolled_features(
                    next_enrollment,
                    &next_experiments,
                    &mut enrolled_features,
                    &mut next_enrollments,
                );
            }
        }

        // Check that we generate the enrolled feature map from the new
        // enrollments and new experiments.  Perhaps this should just be an
        // assert.
        let updated_enrolled_features = map_features(&next_enrollments, &next_experiments);
        if enrolled_features != updated_enrolled_features {
            Err(NimbusError::InternalError(
                "Next enrollment calculation error",
            ))
        } else {
            Ok((next_enrollments, enrollment_events))
        }
    }

    // Book-keeping method used in evolve_enrollments.
    fn reserve_enrolled_features(
        &self,
        latest_enrollment: Option<ExperimentEnrollment>,
        experiments: &HashMap<String, &Experiment>,
        enrolled_features: &mut HashMap<String, EnrolledFeatureConfig>,
        enrollments: &mut Vec<ExperimentEnrollment>,
    ) {
        if let Some(enrollment) = latest_enrollment {
            // Now we have an enrollment object!
            // If it's an enrolled enrollment, then get the FeatureConfigs
            // from the experiment and store them in the active_features map.
            for enrolled_feature in get_enrolled_feature_configs(&enrollment, experiments) {
                enrolled_features.insert(enrolled_feature.feature_id.clone(), enrolled_feature);
            }
            // Also, record the enrollment for our return value
            enrollments.push(enrollment);
        }
    }

    /// Evolve a single enrollment using the previous and current state of an
    /// experiment and maybe garbage collect at least a subset of invalid
    /// experiments.
    ///
    /// XXX need to verify the exact set of gc-related side-effects and
    /// document them here.
    ///
    /// Returns an Option-wrapped version of the updated enrollment.  None
    /// means that the enrollment has been/should be discarded.
    fn evolve_enrollment(
        &self,
        is_user_participating: bool,
        prev_experiment: Option<&Experiment>,
        next_experiment: Option<&Experiment>,
        prev_enrollment: Option<&ExperimentEnrollment>,
        out_enrollment_events: &mut Vec<EnrollmentChangeEvent>, // out param containing the events we'd like to emit to glean.
    ) -> Result<Option<ExperimentEnrollment>> {
        let is_already_enrolled = if let Some(enrollment) = prev_enrollment {
            enrollment.status.is_enrolled()
        } else {
            false
        };

        let mut targeting_attributes = self.targeting_attributes.clone();
        targeting_attributes.is_already_enrolled = is_already_enrolled;

        Ok(match (prev_experiment, next_experiment, prev_enrollment) {
            // New experiment.
            (None, Some(experiment), None) => Some(ExperimentEnrollment::from_new_experiment(
                is_user_participating,
                self.nimbus_id,
                self.available_randomization_units,
                &targeting_attributes,
                experiment,
                out_enrollment_events,
            )?),
            // Experiment deleted remotely.
            (Some(_), None, Some(enrollment)) => {
                enrollment.on_experiment_ended(out_enrollment_events)
            }
            // Known experiment.
            (Some(_), Some(experiment), Some(enrollment)) => {
                Some(enrollment.on_experiment_updated(
                    is_user_participating,
                    self.nimbus_id,
                    self.available_randomization_units,
                    &targeting_attributes,
                    experiment,
                    out_enrollment_events,
                )?)
            }
            (None, None, Some(enrollment)) => enrollment.maybe_garbage_collect(),
            (None, Some(_), Some(_)) => {
                return Err(NimbusError::InternalError(
                    "New experiment but enrollment already exists.",
                ))
            }
            (Some(_), None, None) | (Some(_), Some(_), None) => {
                return Err(NimbusError::InternalError(
                    "Experiment in the db did not have an associated enrollment record.",
                ))
            }
            (None, None, None) => {
                return Err(NimbusError::InternalError(
                    "evolve_experiment called with nothing that could evolve or be evolved",
                ))
            }
        })
    }
}

fn map_experiments(experiments: &[Experiment]) -> HashMap<String, &Experiment> {
    let mut map_experiments = HashMap::with_capacity(experiments.len());
    for e in experiments {
        map_experiments.insert(e.slug.clone(), e);
    }
    map_experiments
}

fn map_enrollments(enrollments: &[ExperimentEnrollment]) -> HashMap<String, &ExperimentEnrollment> {
    let mut map_enrollments = HashMap::with_capacity(enrollments.len());
    for e in enrollments {
        map_enrollments.insert(e.slug.clone(), e);
    }
    map_enrollments
}

/// Take a list of enrollments and a map of experiments, and generate mapping of `feature_id` to
/// `EnrolledFeatureConfig` structs.
fn map_features(
    enrollments: &[ExperimentEnrollment],
    experiments: &HashMap<String, &Experiment>,
) -> HashMap<String, EnrolledFeatureConfig> {
    let mut map = HashMap::with_capacity(enrollments.len());
    for enrolled_feature_config in enrollments
        .iter()
        .flat_map(|e| get_enrolled_feature_configs(e, experiments))
    {
        map.insert(
            enrolled_feature_config.feature_id.clone(),
            enrolled_feature_config,
        );
    }

    map
}

pub fn map_features_by_feature_id(
    enrollments: &[ExperimentEnrollment],
    experiments: &[Experiment],
) -> HashMap<String, EnrolledFeatureConfig> {
    map_features(enrollments, &map_experiments(experiments))
}

fn get_enrolled_feature_configs(
    enrollment: &ExperimentEnrollment,
    experiments: &HashMap<String, &Experiment>,
) -> Vec<EnrolledFeatureConfig> {
    // If status is not enrolled, then we can leave early.
    let branch_slug = match &enrollment.status {
        EnrollmentStatus::Enrolled { branch, .. } => branch,
        _ => return Vec::new(),
    };

    let experiment_slug = &enrollment.slug;

    let experiment = match experiments.get(experiment_slug).copied() {
        Some(exp) => exp,
        _ => return Vec::new(),
    };

    // Get the branch from the experiment, and then get the feature configs
    // from there.
    let branch_features = match &experiment.get_branch(branch_slug) {
        Some(branch) => branch.get_feature_configs(),
        _ => Default::default(),
    };

    let branch_feature_ids = branch_features
        .iter()
        .map(|f| &f.feature_id)
        .collect::<HashSet<_>>();

    // The experiment might have other branches that deal with different features.
    // We don't want them getting involved in other experiments, so we'll make default
    // FeatureConfigs.
    let non_branch_features: Vec<FeatureConfig> = experiment
        .get_feature_ids()
        .into_iter()
        .filter(|feature_id| !branch_feature_ids.contains(feature_id))
        .map(|feature_id| FeatureConfig {
            feature_id,
            ..Default::default()
        })
        .collect();

    // Now we've got the feature configs for all features in this experiment,
    // we can make EnrolledFeatureConfigs with them.
    branch_features
        .iter()
        .chain(non_branch_features.iter())
        .map(|f| EnrolledFeatureConfig {
            feature: f.to_owned(),
            slug: experiment_slug.clone(),
            branch: branch_slug.clone(),
            feature_id: f.feature_id.clone(),
        })
        .collect()
}

/// Small transitory struct to contain all the information needed to configure a feature with the Feature API.
/// By design, we don't want to store it on the disk. Instead we calculate it from experiments
/// and enrollments.
#[derive(Debug, Clone, PartialEq)]
pub struct EnrolledFeatureConfig {
    pub feature: FeatureConfig,
    pub slug: String,
    pub branch: String,
    pub feature_id: String,
}

#[derive(Debug)]
pub struct EnrollmentChangeEvent {
    pub experiment_slug: String,
    pub branch_slug: String,
    pub enrollment_id: String,
    pub reason: Option<String>,
    pub change: EnrollmentChangeEventType,
}

impl EnrollmentChangeEvent {
    pub(crate) fn new(
        slug: &str,
        enrollment_id: &Uuid,
        branch: &str,
        reason: Option<&str>,
        change: EnrollmentChangeEventType,
    ) -> Self {
        Self {
            experiment_slug: slug.to_owned(),
            branch_slug: branch.to_owned(),
            reason: reason.map(|s| s.to_owned()),
            enrollment_id: enrollment_id.to_string(),
            change,
        }
    }
}

#[derive(Debug, PartialEq)]
pub enum EnrollmentChangeEventType {
    Enrollment,
    Disqualification,
    Unenrollment,
}

pub fn opt_in_with_branch(
    db: &Database,
    writer: &mut Writer,
    experiment_slug: &str,
    branch: &str,
) -> Result<Vec<EnrollmentChangeEvent>> {
    let mut events = vec![];
    let exp: Experiment = db
        .get_store(StoreId::Experiments)
        .get(writer, experiment_slug)?
        .ok_or_else(|| NimbusError::NoSuchExperiment(experiment_slug.to_owned()))?;
    let enrollment = ExperimentEnrollment::from_explicit_opt_in(&exp, branch, &mut events)?;
    db.get_store(StoreId::Enrollments)
        .put(writer, experiment_slug, &enrollment)?;
    Ok(events)
}

pub fn opt_out(
    db: &Database,
    writer: &mut Writer,
    experiment_slug: &str,
) -> Result<Vec<EnrollmentChangeEvent>> {
    let mut events = vec![];
    let enr_store = db.get_store(StoreId::Enrollments);
    let existing_enrollment: ExperimentEnrollment = enr_store
        .get(writer, experiment_slug)?
        .ok_or_else(|| NimbusError::NoSuchExperiment(experiment_slug.to_owned()))?;
    let updated_enrollment = existing_enrollment.on_explicit_opt_out(&mut events);
    enr_store.put(writer, experiment_slug, &updated_enrollment)?;
    Ok(events)
}

pub fn get_global_user_participation<'r>(
    db: &Database,
    reader: &'r impl Readable<'r>,
) -> Result<bool> {
    let store = db.get_store(StoreId::Meta);
    let opted_in = store.get::<bool, _>(reader, DB_KEY_GLOBAL_USER_PARTICIPATION)?;
    if let Some(opted_in) = opted_in {
        Ok(opted_in)
    } else {
        Ok(DEFAULT_GLOBAL_USER_PARTICIPATION)
    }
}

pub fn set_global_user_participation(
    db: &Database,
    writer: &mut Writer,
    opt_in: bool,
) -> Result<()> {
    let store = db.get_store(StoreId::Meta);
    store.put(writer, DB_KEY_GLOBAL_USER_PARTICIPATION, &opt_in)
}

/// Reset unique identifiers in response to application-level telemetry reset.
///
pub fn reset_telemetry_identifiers(
    db: &Database,
    writer: &mut Writer,
) -> Result<Vec<EnrollmentChangeEvent>> {
    let mut events = vec![];
    let store = db.get_store(StoreId::Enrollments);
    let enrollments: Vec<ExperimentEnrollment> = store.collect_all(writer)?;
    let updated_enrollments = enrollments
        .iter()
        .map(|enrollment| enrollment.reset_telemetry_identifiers(&mut events));
    store.clear(writer)?;
    for enrollment in updated_enrollments {
        store.put(writer, &enrollment.slug, &enrollment)?;
    }
    Ok(events)
}

fn now_secs() -> u64 {
    SystemTime::now()
        .duration_since(UNIX_EPOCH)
        .expect("Current date before Unix Epoch.")
        .as_secs()
}

#[cfg(test)]
mod tests {
    use super::*;
    use crate::{
        persistence::{Database, StoreId},
        AppContext,
    };
    use serde_json::json;
    use tempdir::TempDir;

    fn get_test_experiments() -> Vec<Experiment> {
        vec![
            serde_json::from_value(json!({
                "schemaVersion": "1.0.0",
                "slug": "secure-gold",
                "endDate": null,
                "featureIds": ["some_control"],
                "branches":[
                    {
                        "slug": "control",
                        "ratio": 1,
                        "feature": {
                            "featureId": "some_control",
                            "enabled": false,
                            "value": {
                                "text": "OK then",
                                "number": 42
                            }
                        }
                    },
                    {
                        "slug": "treatment",
                        "ratio":1,
                        "feature": {
                            "featureId": "some_control",
                            "enabled": true,
                            "value": {
                                "text": "OK then",
                                "number": 42
                            }
                        }
                    }
                ],
                "channel": "nightly",
                "probeSets":[],
                "startDate":null,
                "appName": "fenix",
                "appId": "org.mozilla.fenix",
                "bucketConfig":{
                    // Setup to enroll everyone by default.
                    "count":10_000,
                    "start":0,
                    "total":10_000,
                    "namespace":"secure-gold",
                    "randomizationUnit":"nimbus_id"
                },
                "userFacingName":"Diagnostic test experiment",
                "referenceBranch":"control",
                "isEnrollmentPaused":false,
                "proposedEnrollment":7,
                "userFacingDescription":"This is a test experiment for diagnostic purposes.",
                "id":"secure-gold",
                "last_modified":1_602_197_324_372i64
            }))
            .unwrap(),
            serde_json::from_value(json!({
                "schemaVersion": "1.0.0",
                "slug": "secure-silver",
                "endDate": null,
                "branches":[
                    {
                        "slug": "control",
                        "ratio": 1,
                        "feature": {
                            "featureId": "about_welcome",
                            "enabled": true,
                        }
                    },
                    {
                        "slug": "treatment",
                        "ratio": 1,
                        "feature": {
                            "featureId": "about_welcome",
                            "enabled": false,
                        }
                    },
                ],
                "featureIds": ["about_welcome"],
                "channel": "nightly",
                "probeSets":[],
                "startDate":null,
                "appName":"fenix",
                "appId":"org.mozilla.fenix",
                "bucketConfig":{
                    // Also enroll everyone.
                    "count":10_000,
                    "start":0,
                    "total":10_000,
                    "namespace":"secure-silver",
                    "randomizationUnit":"nimbus_id"
                },
                "userFacingName":"2nd test experiment",
                "referenceBranch":"control",
                "isEnrollmentPaused":false,
                "proposedEnrollment":7,
                "userFacingDescription":"2nd test experiment.",
                "id":"secure-silver",
                "last_modified":1_602_197_324_372i64
            }))
            .unwrap(),
        ]
    }

    fn get_feature_conflict_test_experiments() -> Vec<Experiment> {
        vec![
            serde_json::from_value(json!({
                "schemaVersion": "1.0.0",
                "slug": "secure-gold",
                "endDate": null,
                "featureIds": ["about_welcome"],
                "branches": [
                    {
                        "slug": "control",
                        "ratio": 1,
                        "feature": {
                            "featureId": "about_welcome",
                            "enabled": false,
                            "value": {
                                "text": "OK then",
                                "number": 42
                            },
                        }
                    },
                    {
                        "slug": "treatment",
                        "ratio":1,
                        "feature": {
                            "featureId": "about_welcome",
                            "enabled": true,
                            "value": {
                                "text": "OK then",
                                "number": 42
                            },
                        }
                    }
                ],
                "channel": "nightly",
                "probeSets":[],
                "startDate":null,
                "appName": "fenix",
                "appId": "org.mozilla.fenix",
                "bucketConfig":{
                    // Setup to enroll everyone by default.
                    "count":10_000,
                    "start":0,
                    "total":10_000,
                    "namespace":"secure-gold",
                    "randomizationUnit":"nimbus_id"
                },
                "userFacingName":"Diagnostic test experiment",
                "referenceBranch":"control",
                "isEnrollmentPaused":false,
                "proposedEnrollment":7,
                "userFacingDescription":"This is a test experiment for diagnostic purposes.",
                "id":"secure-gold",
                "last_modified":1_602_197_324_372i64
            }))
            .unwrap(),
            serde_json::from_value(json!({
                "schemaVersion": "1.0.0",
                "slug": "secure-silver",
                "endDate": null,
                "branches": [
                    {
                        "slug": "control",
                        "ratio": 1,
                        "feature": {
                            "featureId": "about_welcome",
                            "enabled": false,
                            "value": {
                                "text": "OK then",
                                "number": 42
                            },
                        }
                    },
                    {
                        "slug": "treatment",
                        "ratio":1,
                        "feature": {
                            "featureId": "about_welcome",
                            "enabled": true,
                            "value": {
                                "text": "OK then",
                                "number": 42
                            },
                        }
                    }
                ],
                "featureIds": ["about_welcome"],
                "channel": "nightly",
                "probeSets":[],
                "startDate":null,
                "appName":"fenix",
                "appId":"org.mozilla.fenix",
                "bucketConfig":{
                    // Also enroll everyone.
                    "count":10_000,
                    "start":0,
                    "total":10_000,
                    "namespace":"secure-silver",
                    "randomizationUnit":"nimbus_id"
                },
                "userFacingName":"2nd test experiment",
                "referenceBranch":"control",
                "isEnrollmentPaused":false,
                "proposedEnrollment":7,
                "userFacingDescription":"2nd test experiment.",
                "id":"secure-silver",
                "last_modified":1_602_197_324_372i64
            }))
            .unwrap(),
        ]
    }

    fn get_experiment_with_newtab_feature_branches() -> Experiment {
        serde_json::from_value(json!({
            "schemaVersion": "1.0.0",
            "slug": "newtab-feature-experiment",
            "branches": [
                {
                    "slug": "control",
                    "ratio": 1,
                    "feature": {
                        "featureId": "newtab",
                        "enabled": false,
                        "value": {},
                    }
                },
                {
                    "slug": "treatment",
                    "ratio":1,
                    "feature": {
                        "featureId": "newtab",
                        "enabled": true,
                        "value": {},
                    }
                }
            ],
            "probeSets":[],
            "bucketConfig":{
                // Also enroll everyone.
                "count":10_000,
                "start":0,
                "total":10_000,
                "namespace":"secure-silver",
                "randomizationUnit":"nimbus_id"
            },
            "isEnrollmentPaused":false,
            "proposedEnrollment":7,
            "userFacingDescription":"2nd test experiment.",
            "userFacingName":"2nd test experiment",
        }))
        .unwrap()
    }

    fn get_experiment_with_different_feature_branches() -> Experiment {
        serde_json::from_value(json!({
            "schemaVersion": "1.0.0",
            "slug": "mixed-feature-experiment",
            "branches": [
                {
                    "slug": "control",
                    "ratio": 1,
                    "feature": {
                        "featureId": "about_welcome",
                        "enabled": false,
                        "value": {},
                    }
                },
                {
                    "slug": "treatment",
                    "ratio":1,
                    "feature": {
                        "featureId": "newtab",
                        "enabled": true,
                        "value": {},
                    }
                }
            ],
            "probeSets":[],
            "bucketConfig":{
                // Also enroll everyone.
                "count":10_000,
                "start":0,
                "total":10_000,
                "namespace":"secure-silver",
                "randomizationUnit":"nimbus_id"
            },
            "isEnrollmentPaused":false,
            "proposedEnrollment":7,
            "userFacingDescription":"2nd test experiment.",
            "userFacingName":"2nd test experiment",
        }))
        .unwrap()
    }

    fn get_experiment_with_different_features_same_branch() -> Experiment {
        serde_json::from_value(json!({
            "schemaVersion": "1.0.0",
            "slug": "multi-feature-experiment",
            "branches": [
                {
                    "slug": "control",
                    "ratio": 1,
                    "features": [{
                        "featureId": "about_welcome",
                        "enabled": false,
                        "value": {},
                    },
                    {
                        "featureId": "newtab",
                        "enabled": true,
                        "value": {},
                    }]
                },
                {
                    "slug": "treatment",
                    "ratio":1,
                    "features": [{
                        "featureId": "onboarding",
                        "enabled": false,
                        "value": {},
                    },
                    {
                        "featureId": "onboarding",
                        "enabled": true,
                        "value": {},
                    }]
                }
            ],
            "probeSets":[],
            "bucketConfig":{
                // Also enroll everyone.
                "count":10_000,
                "start":0,
                "total":10_000,
                "namespace":"secure-silver",
                "randomizationUnit":"nimbus_id"
            },
            "isEnrollmentPaused":false,
            "proposedEnrollment":7,
            "userFacingDescription":"2nd test experiment.",
            "userFacingName":"2nd test experiment",
        }))
        .unwrap()
    }

    fn get_experiment_with_aboutwelcome_feature_branches() -> Experiment {
        serde_json::from_value(json!({
            "schemaVersion": "1.0.0",
            "slug": "about_welcome-feature-experiment",
            "branches": [
                {
                    "slug": "control",
                    "ratio": 1,
                    "feature": {
                        "featureId": "about_welcome",
                        "enabled": false,
                        "value": {},
                    }
                },
                {
                    "slug": "treatment",
                    "ratio":1,
                    "feature": {
                        "featureId": "about_welcome",
                        "enabled": true,
                        "value": {},
                    }
                }
            ],
            "probeSets":[],
            "bucketConfig":{
                // Also enroll everyone.
                "count":10_000,
                "start":0,
                "total":10_000,
                "namespace":"secure-silver",
                "randomizationUnit":"nimbus_id"
            },
            "isEnrollmentPaused":false,
            "proposedEnrollment":7,
            "userFacingDescription":"2nd test experiment.",
            "userFacingName":"2nd test experiment",
        }))
        .unwrap()
    }

    fn get_conflicting_experiment() -> Experiment {
        serde_json::from_value(json!({
            "schemaVersion": "1.0.0",
            "slug": "another-monkey",
            "endDate": null,
            "branches":[
                {"slug": "control", "ratio": 1, "feature": { "featureId": "some_control", "enabled": true }},
                {"slug": "treatment","ratio": 1, "feature": { "featureId": "some_control", "enabled": true }},
            ],
            "featureIds": ["some_control"],
            "channel": "nightly",
            "probeSets":[],
            "startDate":null,
            "appName":"fenix",
            "appId":"org.mozilla.fenix",
            "bucketConfig":{
                "count":1_000,
                "start":0,
                "total":10_000,
                "namespace":"secure-silver",
                "randomizationUnit":"nimbus_id"
            },
            "userFacingName":"2nd test experiment",
            "referenceBranch":"control",
            "isEnrollmentPaused":false,
            "proposedEnrollment":7,
            "userFacingDescription":"2nd test experiment.",
            "id":"secure-silver",
            "last_modified":1_602_197_222_372i64
        }))
        .unwrap()
    }

    fn get_is_already_enrolled_targeting_experiment() -> Experiment {
        serde_json::from_value(json!({
            "schemaVersion": "1.0.0",
            "slug": "another-monkey",
            "endDate": null,
            "branches":[
                {"slug": "control", "ratio": 1, "feature": { "featureId": "some_control", "enabled": true }},
                {"slug": "treatment","ratio": 1, "feature": { "featureId": "some_control", "enabled": true }},
            ],
            "featureIds": ["some_control"],
            "channel": "nightly",
            "probeSets":[],
            "startDate":null,
            "appName":"fenix",
            "appId":"org.mozilla.fenix",
            "bucketConfig":{
                "count":1_000,
                "start":0,
                "total":10_000,
                "namespace":"secure-silver",
                "randomizationUnit":"nimbus_id"
            },
            // We have a logical OR here because we want the user
            // to be enrolled the first time they see this targeting
            // then, we will change the appId in the context to something
            // else, then test enrollment again.
            "targeting": "app_id == 'org.mozilla.fenix' || is_already_enrolled",
            "userFacingName":"2nd test experiment",
            "referenceBranch":"control",
            "isEnrollmentPaused":false,
            "proposedEnrollment":7,
            "userFacingDescription":"2nd test experiment.",
            "id":"secure-silver",
            "last_modified":1_602_197_222_372i64
        }))
        .unwrap()
    }

    fn get_experiment_enrollments<'r>(
        db: &Database,
        reader: &'r impl Readable<'r>,
    ) -> Result<Vec<ExperimentEnrollment>> {
        db.get_store(StoreId::Enrollments).collect_all(reader)
    }

    fn local_ctx() -> (Uuid, AppContext, AvailableRandomizationUnits) {
        // Use a fixed nimbus_id so we don't switch between branches.
        let nimbus_id = Uuid::parse_str("29686b11-00c0-4905-b5e4-f5f945eda60a").unwrap();
        // Create a matching context for the experiments above
        let app_ctx = AppContext {
            app_name: "fenix".to_string(),
            app_id: "org.mozilla.fenix".to_string(),
            channel: "nightly".to_string(),
            ..Default::default()
        };
        let aru = Default::default();
        (nimbus_id, app_ctx, aru)
    }

    fn enrollment_evolver<'a>(
        nimbus_id: &'a Uuid,
        targeting_attributes: &'a TargetingAttributes,
        aru: &'a AvailableRandomizationUnits,
    ) -> EnrollmentsEvolver<'a> {
        EnrollmentsEvolver::new(nimbus_id, aru, targeting_attributes)
    }

    #[test]
    fn test_evolver_new_experiment_enrolled() -> Result<()> {
        let exp = &get_test_experiments()[0];
        let (nimbus_id, app_ctx, aru) = local_ctx();
        let targeting_attributes = app_ctx.into();
        let evolver = enrollment_evolver(&nimbus_id, &targeting_attributes, &aru);
        let mut events = vec![];
        let enrollment = evolver
            .evolve_enrollment(true, None, Some(exp), None, &mut events)?
            .unwrap();
        assert!(matches!(
            enrollment.status,
            EnrollmentStatus::Enrolled { .. }
        ));
        assert_eq!(events.len(), 1);
        assert_eq!(events[0].experiment_slug, exp.slug);
        assert_eq!(events[0].change, EnrollmentChangeEventType::Enrollment);
        Ok(())
    }

    #[test]
    fn test_evolver_new_experiment_not_enrolled() -> Result<()> {
        let mut exp = get_test_experiments()[0].clone();
        exp.bucket_config.count = 0; // Make the experiment bucketing fail.
        let (nimbus_id, app_ctx, aru) = local_ctx();
        let targeting_attributes = app_ctx.into();
        let evolver = enrollment_evolver(&nimbus_id, &targeting_attributes, &aru);
        let mut events = vec![];
        let enrollment = evolver
            .evolve_enrollment(true, None, Some(&exp), None, &mut events)?
            .unwrap();
        assert!(matches!(
            enrollment.status,
            EnrollmentStatus::NotEnrolled {
                reason: NotEnrolledReason::NotSelected
            }
        ));
        assert!(events.is_empty());
        Ok(())
    }

    #[test]
    fn test_evolver_new_experiment_globally_opted_out() -> Result<()> {
        let exp = get_test_experiments()[0].clone();
        let (nimbus_id, app_ctx, aru) = local_ctx();
        let targeting_attributes = app_ctx.into();
        let evolver = enrollment_evolver(&nimbus_id, &targeting_attributes, &aru);
        let mut events = vec![];
        let enrollment = evolver
            .evolve_enrollment(false, None, Some(&exp), None, &mut events)?
            .unwrap();
        assert!(matches!(
            enrollment.status,
            EnrollmentStatus::NotEnrolled {
                reason: NotEnrolledReason::OptOut
            }
        ));
        assert!(events.is_empty());
        Ok(())
    }

    #[test]
    fn test_evolver_new_experiment_enrollment_paused() -> Result<()> {
        let mut exp = get_test_experiments()[0].clone();
        exp.is_enrollment_paused = true;
        let (nimbus_id, app_ctx, aru) = local_ctx();
        let targeting_attributes = app_ctx.into();
        let evolver = enrollment_evolver(&nimbus_id, &targeting_attributes, &aru);
        let mut events = vec![];
        let enrollment = evolver
            .evolve_enrollment(true, None, Some(&exp), None, &mut events)?
            .unwrap();
        assert!(matches!(
            enrollment.status,
            EnrollmentStatus::NotEnrolled {
                reason: NotEnrolledReason::EnrollmentsPaused
            }
        ));
        assert!(events.is_empty());
        Ok(())
    }

    #[test]
    fn test_evolver_experiment_update_not_enrolled_opted_out() -> Result<()> {
        let exp = get_test_experiments()[0].clone();
        let (nimbus_id, app_ctx, aru) = local_ctx();
        let targeting_attributes = app_ctx.into();
        let evolver = enrollment_evolver(&nimbus_id, &targeting_attributes, &aru);
        let mut events = vec![];
        let existing_enrollment = ExperimentEnrollment {
            slug: exp.slug.clone(),
            status: EnrollmentStatus::NotEnrolled {
                reason: NotEnrolledReason::OptOut,
            },
        };
        let enrollment = evolver
            .evolve_enrollment(
                false,
                Some(&exp),
                Some(&exp),
                Some(&existing_enrollment),
                &mut events,
            )?
            .unwrap();
        assert_eq!(enrollment.status, existing_enrollment.status);
        assert!(events.is_empty());
        Ok(())
    }

    #[test]
    fn test_evolver_experiment_update_not_enrolled_enrollment_paused() -> Result<()> {
        let mut exp = get_test_experiments()[0].clone();
        exp.is_enrollment_paused = true;
        let (nimbus_id, app_ctx, aru) = local_ctx();
        let targeting_attributes = app_ctx.into();
        let evolver = enrollment_evolver(&nimbus_id, &targeting_attributes, &aru);
        let mut events = vec![];
        let existing_enrollment = ExperimentEnrollment {
            slug: exp.slug.clone(),
            status: EnrollmentStatus::NotEnrolled {
                reason: NotEnrolledReason::EnrollmentsPaused,
            },
        };
        let enrollment = evolver
            .evolve_enrollment(
                true,
                Some(&exp),
                Some(&exp),
                Some(&existing_enrollment),
                &mut events,
            )?
            .unwrap();
        assert_eq!(enrollment.status, existing_enrollment.status);
        assert!(events.is_empty());
        Ok(())
    }

    #[test]
    fn test_evolver_experiment_update_not_enrolled_resuming_not_selected() -> Result<()> {
        let mut exp = get_test_experiments()[0].clone();
        exp.bucket_config.count = 0; // Make the experiment bucketing fail.
        let (nimbus_id, app_ctx, aru) = local_ctx();
        let targeting_attributes = app_ctx.into();
        let evolver = enrollment_evolver(&nimbus_id, &targeting_attributes, &aru);
        let mut events = vec![];
        let existing_enrollment = ExperimentEnrollment {
            slug: exp.slug.clone(),
            status: EnrollmentStatus::NotEnrolled {
                reason: NotEnrolledReason::EnrollmentsPaused,
            },
        };
        let enrollment = evolver
            .evolve_enrollment(
                true,
                Some(&exp),
                Some(&exp),
                Some(&existing_enrollment),
                &mut events,
            )?
            .unwrap();
        assert!(matches!(
            enrollment.status,
            EnrollmentStatus::NotEnrolled {
                reason: NotEnrolledReason::NotSelected
            }
        ));
        assert!(events.is_empty());
        Ok(())
    }

    #[test]
    fn test_evolver_experiment_update_not_enrolled_resuming_selected() -> Result<()> {
        let exp = get_test_experiments()[0].clone();
        let (nimbus_id, app_ctx, aru) = local_ctx();
        let targeting_attributes = app_ctx.into();
        let evolver = enrollment_evolver(&nimbus_id, &targeting_attributes, &aru);
        let mut events = vec![];
        let existing_enrollment = ExperimentEnrollment {
            slug: exp.slug.clone(),
            status: EnrollmentStatus::NotEnrolled {
                reason: NotEnrolledReason::EnrollmentsPaused,
            },
        };
        let enrollment = evolver
            .evolve_enrollment(
                true,
                Some(&exp),
                Some(&exp),
                Some(&existing_enrollment),
                &mut events,
            )?
            .unwrap();
        assert!(matches!(
            enrollment.status,
            EnrollmentStatus::Enrolled {
                reason: EnrolledReason::Qualified,
                ..
            }
        ));
        assert_eq!(events.len(), 1);
        assert_eq!(events[0].experiment_slug, exp.slug);
        assert_eq!(events[0].change, EnrollmentChangeEventType::Enrollment);
        Ok(())
    }

    #[test]
    fn test_evolver_experiment_update_enrolled_then_opted_out() -> Result<()> {
        let exp = get_test_experiments()[0].clone();
        let (nimbus_id, app_ctx, aru) = local_ctx();
        let targeting_attributes = app_ctx.into();
        let evolver = enrollment_evolver(&nimbus_id, &targeting_attributes, &aru);
        let mut events = vec![];
        let enrollment_id = Uuid::new_v4();
        let existing_enrollment = ExperimentEnrollment {
            slug: exp.slug.clone(),
            status: EnrollmentStatus::Enrolled {
                enrollment_id,
                branch: "control".to_owned(),
                reason: EnrolledReason::Qualified,
            },
        };
        let enrollment = evolver
            .evolve_enrollment(
                false,
                Some(&exp),
                Some(&exp),
                Some(&existing_enrollment),
                &mut events,
            )?
            .unwrap();
        assert!(matches!(
            enrollment.status,
            EnrollmentStatus::Disqualified {
                reason: DisqualifiedReason::OptOut,
                ..
            }
        ));
        assert_eq!(events.len(), 1);
        assert_eq!(events[0].enrollment_id, enrollment_id.to_string());
        assert_eq!(events[0].experiment_slug, exp.slug);
        assert_eq!(events[0].branch_slug, "control");
        assert_eq!(events[0].reason, Some("optout".to_owned()));
        assert_eq!(
            events[0].change,
            EnrollmentChangeEventType::Disqualification
        );
        Ok(())
    }

    #[test]
    fn test_evolver_experiment_update_enrolled_then_experiment_paused() -> Result<()> {
        let mut exp = get_test_experiments()[0].clone();
        exp.is_enrollment_paused = true;
        let (nimbus_id, app_ctx, aru) = local_ctx();
        let targeting_attributes = app_ctx.into();
        let evolver = enrollment_evolver(&nimbus_id, &targeting_attributes, &aru);
        let mut events = vec![];
        let enrollment_id = Uuid::new_v4();
        let existing_enrollment = ExperimentEnrollment {
            slug: exp.slug.clone(),
            status: EnrollmentStatus::Enrolled {
                enrollment_id,
                branch: "control".to_owned(),
                reason: EnrolledReason::Qualified,
            },
        };
        let enrollment = evolver
            .evolve_enrollment(
                true,
                Some(&exp),
                Some(&exp),
                Some(&existing_enrollment),
                &mut events,
            )?
            .unwrap();
        dbg!(&enrollment.status);
        if let EnrollmentStatus::Enrolled {
            reason: EnrolledReason::Qualified,
            enrollment_id: new_enrollment_id,
            branch,
            ..
        } = enrollment.status
        {
            assert_eq!(branch, "control");
            assert_eq!(new_enrollment_id, enrollment_id);
        } else {
            panic!("Wrong variant!");
        }
        assert!(events.is_empty());
        Ok(())
    }

    #[test]
    fn test_evolver_experiment_update_enrolled_then_targeting_changed() -> Result<()> {
        let exp = get_test_experiments()[0].clone();
        let (nimbus_id, mut app_ctx, aru) = local_ctx();
        app_ctx.app_name = "foobar".to_owned(); // Make the experiment targeting fail.
        let targeting_attributes = app_ctx.into();
        let evolver = enrollment_evolver(&nimbus_id, &targeting_attributes, &aru);
        let mut events = vec![];
        let enrollment_id = Uuid::new_v4();
        let existing_enrollment = ExperimentEnrollment {
            slug: exp.slug.clone(),
            status: EnrollmentStatus::Enrolled {
                enrollment_id,
                branch: "control".to_owned(),
                reason: EnrolledReason::Qualified,
            },
        };
        let enrollment = evolver
            .evolve_enrollment(
                true,
                Some(&exp),
                Some(&exp),
                Some(&existing_enrollment),
                &mut events,
            )?
            .unwrap();
        if let EnrollmentStatus::Disqualified {
            reason: DisqualifiedReason::NotTargeted,
            enrollment_id: new_enrollment_id,
            branch,
            ..
        } = enrollment.status
        {
            assert_eq!(branch, "control");
            assert_eq!(new_enrollment_id, enrollment_id);
        } else {
            panic!("Wrong variant! \n{:#?}", enrollment.status);
        }
        assert_eq!(events.len(), 1);
        assert_eq!(events[0].enrollment_id, enrollment_id.to_string());
        assert_eq!(events[0].experiment_slug, exp.slug);
        assert_eq!(events[0].branch_slug, "control");
        assert_eq!(events[0].reason, Some("targeting".to_owned()));
        assert_eq!(
            events[0].change,
            EnrollmentChangeEventType::Disqualification
        );
        Ok(())
    }

    #[test]
    fn test_evolver_experiment_update_enrolled_then_bucketing_changed() -> Result<()> {
        let mut exp = get_test_experiments()[0].clone();
        exp.bucket_config.count = 0; // Make the experiment bucketing fail.
        let (nimbus_id, app_ctx, aru) = local_ctx();
        let targeting_attributes = app_ctx.into();
        let evolver = enrollment_evolver(&nimbus_id, &targeting_attributes, &aru);
        let mut events = vec![];
        let enrollment_id = Uuid::new_v4();
        let existing_enrollment = ExperimentEnrollment {
            slug: exp.slug.clone(),
            status: EnrollmentStatus::Enrolled {
                enrollment_id,
                branch: "control".to_owned(),
                reason: EnrolledReason::Qualified,
            },
        };
        let enrollment = evolver
            .evolve_enrollment(
                true,
                Some(&exp),
                Some(&exp),
                Some(&existing_enrollment),
                &mut events,
            )?
            .unwrap();
        assert_eq!(enrollment, existing_enrollment);
        assert!(events.is_empty());
        Ok(())
    }

    #[test]
    fn test_evolver_experiment_update_enrolled_then_branches_changed() -> Result<()> {
        let mut exp = get_test_experiments()[0].clone();
        exp.branches = vec![
            crate::Branch {
                slug: "control".to_owned(),
                ratio: 0,
                feature: None,
                features: None,
            },
            crate::Branch {
                slug: "bobo-branch".to_owned(),
                ratio: 1,
                feature: None,
                features: None,
            },
        ];
        let (nimbus_id, app_ctx, aru) = local_ctx();
        let targeting_attributes = app_ctx.into();
        let evolver = enrollment_evolver(&nimbus_id, &targeting_attributes, &aru);
        let mut events = vec![];
        let enrollment_id = Uuid::new_v4();
        let existing_enrollment = ExperimentEnrollment {
            slug: exp.slug.clone(),
            status: EnrollmentStatus::Enrolled {
                enrollment_id,
                branch: "control".to_owned(),
                reason: EnrolledReason::Qualified,
            },
        };
        let enrollment = evolver
            .evolve_enrollment(
                true,
                Some(&exp),
                Some(&exp),
                Some(&existing_enrollment),
                &mut events,
            )?
            .unwrap();
        assert_eq!(enrollment, existing_enrollment);
        assert!(events.is_empty());
        Ok(())
    }

    #[test]
    fn test_evolver_experiment_update_enrolled_then_branch_disappears() -> Result<()> {
        let mut exp = get_test_experiments()[0].clone();
        exp.branches = vec![crate::Branch {
            slug: "bobo-branch".to_owned(),
            ratio: 1,
            feature: None,
            features: None,
        }];
        let (nimbus_id, app_ctx, aru) = local_ctx();
        let targeting_attributes = app_ctx.into();
        let evolver = enrollment_evolver(&nimbus_id, &targeting_attributes, &aru);
        let mut events = vec![];
        let enrollment_id = Uuid::new_v4();
        let existing_enrollment = ExperimentEnrollment {
            slug: exp.slug.clone(),
            status: EnrollmentStatus::Enrolled {
                enrollment_id,
                branch: "control".to_owned(),
                reason: EnrolledReason::Qualified,
            },
        };
        let enrollment = evolver
            .evolve_enrollment(
                true,
                Some(&exp),
                Some(&exp),
                Some(&existing_enrollment),
                &mut events,
            )?
            .unwrap();
        assert!(matches!(
            enrollment.status,
            EnrollmentStatus::Disqualified {
                reason: DisqualifiedReason::Error,
                ..
            }
        ));
        assert_eq!(events.len(), 1);
        assert_eq!(
            events[0].change,
            EnrollmentChangeEventType::Disqualification
        );
        assert_eq!(events[0].enrollment_id, enrollment_id.to_string());
        assert_eq!(events[0].experiment_slug, exp.slug);
        assert_eq!(events[0].branch_slug, "control");
        Ok(())
    }

    #[test]
    fn test_evolver_experiment_update_disqualified_then_opted_out() -> Result<()> {
        let exp = get_test_experiments()[0].clone();
        let (nimbus_id, app_ctx, aru) = local_ctx();
        let targeting_attributes = app_ctx.into();
        let evolver = enrollment_evolver(&nimbus_id, &targeting_attributes, &aru);
        let mut events = vec![];
        let enrollment_id = Uuid::new_v4();
        let existing_enrollment = ExperimentEnrollment {
            slug: exp.slug.clone(),
            status: EnrollmentStatus::Disqualified {
                enrollment_id,
                branch: "control".to_owned(),
                reason: DisqualifiedReason::NotTargeted,
            },
        };
        let enrollment = evolver
            .evolve_enrollment(
                false,
                Some(&exp),
                Some(&exp),
                Some(&existing_enrollment),
                &mut events,
            )?
            .unwrap();
        assert!(matches!(
            enrollment.status,
            EnrollmentStatus::Disqualified {
                reason: DisqualifiedReason::OptOut,
                ..
            }
        ));
        assert!(events.is_empty());
        Ok(())
    }

    #[test]
    fn test_evolver_experiment_update_disqualified_then_bucketing_ok() -> Result<()> {
        let exp = get_test_experiments()[0].clone();
        let (nimbus_id, app_ctx, aru) = local_ctx();
        let targeting_attributes = app_ctx.into();
        let evolver = enrollment_evolver(&nimbus_id, &targeting_attributes, &aru);
        let mut events = vec![];
        let enrollment_id = Uuid::new_v4();
        let existing_enrollment = ExperimentEnrollment {
            slug: exp.slug.clone(),
            status: EnrollmentStatus::Disqualified {
                enrollment_id,
                branch: "control".to_owned(),
                reason: DisqualifiedReason::NotTargeted,
            },
        };
        let enrollment = evolver
            .evolve_enrollment(
                true,
                Some(&exp),
                Some(&exp),
                Some(&existing_enrollment),
                &mut events,
            )?
            .unwrap();
        assert_eq!(enrollment, existing_enrollment);
        assert!(events.is_empty());
        Ok(())
    }

    #[test]
    fn test_evolver_feature_can_have_only_one_experiment() -> Result<()> {
        let _ = env_logger::try_init();

        let (nimbus_id, app_ctx, aru) = local_ctx();
        let targeting_attributes = app_ctx.into();
        let evolver = enrollment_evolver(&nimbus_id, &targeting_attributes, &aru);
        // Let's go from no experiments, to some experiments.
        let existing_experiments: Vec<Experiment> = vec![];
        let existing_enrollments: Vec<ExperimentEnrollment> = vec![];
        let updated_experiments = get_feature_conflict_test_experiments();
        let (enrollments, _events) = evolver.evolve_enrollments(
            true,
            &existing_experiments,
            &updated_experiments,
            &existing_enrollments,
        )?;

        assert_eq!(2, enrollments.len());

        let enrolled: Vec<ExperimentEnrollment> = enrollments
            .clone()
            .into_iter()
            .filter(|e| matches!(e.status, EnrollmentStatus::Enrolled { .. }))
            .collect();
        assert_eq!(1, enrolled.len());

        let enrolled1 = enrolled;

        // Test to ensure that features are being de-serialized and copied into EnrolledFeatureConfig and mapped
        // properly to the feature id.
        let features = map_features_by_feature_id(&enrollments, &updated_experiments);
        assert_eq!(features.len(), 1);
        assert!(features.contains_key("about_welcome"));

        let enrolled_feature = features.get("about_welcome").unwrap();
        assert_eq!(
            serde_json::Value::Object(enrolled_feature.feature.value.clone()),
            json!({ "text": "OK then", "number": 42})
        );

        let string = serde_json::to_string(&enrolled_feature.feature.value).unwrap();
        assert_eq!(string, "{\"number\":42,\"text\":\"OK then\"}");

        // Now let's keep the same number of experiments.
        // We should get the same results as before.
        // This time we're testing with a non-empty starting condition.
        let existing_experiments: Vec<Experiment> = updated_experiments;
        let existing_enrollments: Vec<ExperimentEnrollment> = enrollments;
        let updated_experiments = get_feature_conflict_test_experiments();
        let (enrollments, _events) = evolver.evolve_enrollments(
            true,
            &existing_experiments,
            &updated_experiments,
            &existing_enrollments,
        )?;

        assert_eq!(2, enrollments.len());

        let enrolled: Vec<ExperimentEnrollment> = enrollments
            .clone()
            .into_iter()
            .filter(|e| matches!(e.status, EnrollmentStatus::Enrolled { .. }))
            .collect();
        assert_eq!(1, enrolled.len());
        let enrolled2 = enrolled;

        assert_eq!(enrolled1, enrolled2);

        // Let's hold it one more time.
        //
        // XXXdmose I understand why we did this twice, but what's the point
        // of doing it a third time?  To prove idempotency for this set of
        // state transitions?
        let existing_experiments: Vec<Experiment> = updated_experiments;
        let existing_enrollments: Vec<ExperimentEnrollment> = enrollments;
        let updated_experiments = get_feature_conflict_test_experiments();
        let (enrollments, _events) = evolver.evolve_enrollments(
            true,
            &existing_experiments,
            &updated_experiments,
            &existing_enrollments,
        )?;

        assert_eq!(2, enrollments.len());

        let enrolled: Vec<ExperimentEnrollment> = enrollments
            .clone()
            .into_iter()
            .filter(|e| matches!(e.status, EnrollmentStatus::Enrolled { .. }))
            .collect();
        assert_eq!(1, enrolled.len());
        let enrolled3 = enrolled;

        assert_eq!(enrolled2, enrolled3);

        // Ok, no more experiments.
        let existing_experiments: Vec<Experiment> = updated_experiments;
        let existing_enrollments: Vec<ExperimentEnrollment> = enrollments;
        let updated_experiments: Vec<Experiment> = vec![];
        let (enrollments, _events) = evolver.evolve_enrollments(
            true,
            &existing_experiments,
            &updated_experiments,
            &existing_enrollments,
        )?;

        // There should be one WasEnrolled; the NotEnrolled will have been
        // discarded.

        assert_eq!(
            1,
            enrollments
                .clone()
                .into_iter()
                .filter(|e| matches!(e.status, EnrollmentStatus::WasEnrolled { .. }))
                .count()
        );

        assert_eq!(
            0,
            enrollments
                .into_iter()
                .filter(|e| matches!(e.status, EnrollmentStatus::Enrolled { .. }))
                .count()
        );
        Ok(())
    }

    #[test]
    fn test_experiment_get_feature_ids() -> Result<()> {
        let experiment = get_conflicting_experiment();
        assert!(experiment.get_branch("control").is_some());

        let branch = experiment.get_branch("control").unwrap();
        assert_eq!(branch.slug, "control");

        let feature_config = &branch.feature;
        assert!(feature_config.is_some());

        assert_eq!(branch.get_feature_configs().len(), 1);
        assert_eq!(experiment.get_feature_ids(), vec!["some_control"]);

        let experiment = get_experiment_with_different_feature_branches();
        assert_eq!(
            experiment.get_feature_ids().iter().collect::<HashSet<_>>(),
            vec!["newtab".to_string(), "about_welcome".to_string()]
                .iter()
                .collect::<HashSet<_>>()
        );
        Ok(())
    }

    #[test]
    fn test_evolver_experiment_not_enrolled_feature_conflict() -> Result<()> {
        let _ = env_logger::try_init();

        let mut test_experiments = get_test_experiments();
        test_experiments.push(get_conflicting_experiment());
        let (nimbus_id, app_ctx, aru) = local_ctx();
        let targeting_attributes = app_ctx.into();
        let evolver = EnrollmentsEvolver::new(&nimbus_id, &aru, &targeting_attributes);
        let (enrollments, events) =
            evolver.evolve_enrollments(true, &[], &test_experiments, &[])?;

        assert_eq!(
            enrollments.len(),
            3,
            "There should be exactly 3 ExperimentEnrollments returned"
        );

        let not_enrolleds = enrollments
            .iter()
            .filter(|&e| {
                matches!(
                    e.status,
                    EnrollmentStatus::NotEnrolled {
                        reason: NotEnrolledReason::FeatureConflict
                    }
                )
            })
            .count();
        assert_eq!(
            1, not_enrolleds,
            "exactly one enrollment should have NotEnrolled status"
        );

        let enrolled_count = enrollments
            .iter()
            .filter(|&e| matches!(e.status, EnrollmentStatus::Enrolled { .. }))
            .count();
        assert_eq!(
            2, enrolled_count,
            "exactly two enrollments should have Enrolled status"
        );

        log::debug!("events: {:?}", events);

        assert_eq!(
            2,
            events.len(),
            "There should be exactly 2 enrollment_change_events"
        );

        let enrolled_events = events
            .iter()
            .filter(|&e| matches!(e.change, EnrollmentChangeEventType::Enrollment))
            .count();
        assert_eq!(
            2, enrolled_events,
            "exactly two events should have Enrolled event types"
        );

        Ok(())
    }

    #[test]
    fn test_multi_feature_per_branch_conflict() -> Result<()> {
        let mut test_experiments = get_test_experiments();
        test_experiments.push(get_experiment_with_different_features_same_branch());
        let (nimbus_id, app_ctx, aru) = local_ctx();
<<<<<<< HEAD
        let evolver = EnrollmentsEvolver::new(&nimbus_id, &aru, &app_ctx);
=======
        let targeting_attributes = app_ctx.into();
        let evolver = EnrollmentsEvolver::new(&nimbus_id, &aru, &targeting_attributes);
>>>>>>> a3d01428
        let (enrollments, events) =
            evolver.evolve_enrollments(true, &[], &test_experiments, &[])?;

        let enrolled_count = enrollments
            .iter()
            .filter(|&e| matches!(e.status, EnrollmentStatus::Enrolled { .. }))
            .count();
        // Two of the three experiments conflict with each other
        // other, so only one will be enrolled
        assert_eq!(
            enrolled_count, 2,
            "There should be exactly 2 ExperimentEnrollments returned"
        );

        assert_eq!(
            2,
            events.len(),
            "There should be exactly 2 enrollment_change_events"
        );

        let enrolled_events = events
            .iter()
            .filter(|&e| matches!(e.change, EnrollmentChangeEventType::Enrollment))
            .count();
        assert_eq!(
            2, enrolled_events,
            "exactly two events should have Enrolled event types"
        );
        Ok(())
    }

    #[test]
    fn test_evolver_feature_id_reuse() -> Result<()> {
        let _ = env_logger::try_init();

        let test_experiments = get_test_experiments();
        let (nimbus_id, app_ctx, aru) = local_ctx();
        let targeting_attributes = app_ctx.into();
        let evolver = EnrollmentsEvolver::new(&nimbus_id, &aru, &targeting_attributes);
        let (enrollments, _) = evolver.evolve_enrollments(true, &[], &test_experiments, &[])?;

        let enrolled_count = enrollments
            .iter()
            .filter(|&e| matches!(e.status, EnrollmentStatus::Enrolled { .. }))
            .count();
        assert_eq!(
            2, enrolled_count,
            "exactly two enrollments should have Enrolled status"
        );

        let conflicting_experiment = get_conflicting_experiment();
        let (enrollments, events) = evolver.evolve_enrollments(
            true,
            &test_experiments,
            &[test_experiments[1].clone(), conflicting_experiment.clone()],
            &enrollments,
        )?;

        log::debug!("events = {:?}", events);

        assert_eq!(events.len(), 2);

        // we didn't include test_experiments[1] in next_experiments above,
        // so it should have been unenrolled...
        assert_eq!(events[0].experiment_slug, test_experiments[0].slug);
        assert_eq!(events[0].change, EnrollmentChangeEventType::Unenrollment);

        // ...which will have gotten rid of the thing that otherwise would have
        // conflicted with conflicting_experiment, allowing it to have now
        // been enrolled.
        assert_eq!(events[1].experiment_slug, conflicting_experiment.slug);
        assert_eq!(events[1].change, EnrollmentChangeEventType::Enrollment);

        let enrolled_count = enrollments
            .iter()
            .filter(|&e| matches!(e.status, EnrollmentStatus::Enrolled { .. }))
            .count();
        assert_eq!(
            2, enrolled_count,
            "exactly two enrollments should have Enrolled status"
        );

        Ok(())
    }

    #[test]
    fn test_evolver_multi_feature_experiments() -> Result<()> {
        let _ = env_logger::try_init();

        let (nimbus_id, app_ctx, aru) = local_ctx();
        let targeting_attributes = app_ctx.into();
        let evolver = EnrollmentsEvolver::new(&nimbus_id, &aru, &targeting_attributes);

        let aboutwelcome_experiment = get_experiment_with_aboutwelcome_feature_branches();
        let newtab_experiment = get_experiment_with_newtab_feature_branches();
        let mixed_experiment = get_experiment_with_different_feature_branches();
        let multi_feature_experiment = get_experiment_with_different_features_same_branch();
        // 1. we have two experiments that use one feature each. There's no conflicts.
        let next_experiments = vec![aboutwelcome_experiment.clone(), newtab_experiment.clone()];

        let (enrollments, _) = evolver.evolve_enrollments(true, &[], &next_experiments, &[])?;

        let feature_map = map_features_by_feature_id(&enrollments, &next_experiments);
        assert_eq!(feature_map.len(), 2);
        assert_eq!(
            feature_map.get("about_welcome").unwrap().slug,
            "about_welcome-feature-experiment"
        );
        assert_eq!(
            feature_map.get("newtab").unwrap().slug,
            "newtab-feature-experiment"
        );

        assert_eq!(
            enrollments
                .iter()
                .filter(|&e| matches!(e.status, EnrollmentStatus::Enrolled { .. }))
                .map(|e| e.slug.clone())
                .collect::<HashSet<_>>(),
            vec![
                "newtab-feature-experiment",
                "about_welcome-feature-experiment"
            ]
            .iter()
            .map(|s| s.to_string())
            .collect::<HashSet<_>>()
        );

        // 2. We add a third, which uses both the features that the other experiments use, i.e. it shouldn't be enrolled.
        let prev_enrollments = enrollments;
        let prev_experiments = next_experiments;
        let next_experiments = vec![
            aboutwelcome_experiment.clone(),
            newtab_experiment.clone(),
            mixed_experiment.clone(),
        ];
        let (enrollments, events) = evolver.evolve_enrollments(
            true,
            &prev_experiments,
            &next_experiments,
            &prev_enrollments,
        )?;

        assert_eq!(events.len(), 0);

        let feature_map = map_features_by_feature_id(&enrollments, &next_experiments);
        assert_eq!(feature_map.len(), 2);
        assert_eq!(
            feature_map.get("about_welcome").unwrap().slug,
            "about_welcome-feature-experiment"
        );
        assert_eq!(
            feature_map.get("newtab").unwrap().slug,
            "newtab-feature-experiment"
        );

        assert_eq!(
            enrollments
                .iter()
                .filter(|&e| matches!(e.status, EnrollmentStatus::Enrolled { .. }))
                .map(|e| e.slug.clone())
                .collect::<HashSet<_>>(),
            vec![
                "newtab-feature-experiment",
                "about_welcome-feature-experiment"
            ]
            .iter()
            .map(|s| s.to_string())
            .collect::<HashSet<_>>()
        );

        // 3. Next we take away each of the single feature experiments, until the multi-feature can enroll.
        let prev_enrollments = enrollments;
        let prev_experiments = next_experiments;
        let next_experiments = vec![newtab_experiment.clone(), mixed_experiment.clone()];
        let (enrollments, _) = evolver.evolve_enrollments(
            true,
            &prev_experiments,
            &next_experiments,
            &prev_enrollments,
        )?;

        let feature_map = map_features_by_feature_id(&enrollments, &next_experiments);
        assert_eq!(feature_map.len(), 1);
        assert!(feature_map.get("about_welcome").is_none());
        assert_eq!(
            feature_map.get("newtab").unwrap().slug,
            "newtab-feature-experiment"
        );

        assert_eq!(
            enrollments
                .iter()
                .filter(|&e| matches!(e.status, EnrollmentStatus::Enrolled { .. }))
                .map(|e| e.slug.clone())
                .collect::<HashSet<_>>(),
            vec!["newtab-feature-experiment"]
                .iter()
                .map(|s| s.to_string())
                .collect::<HashSet<_>>()
        );

        // 3a. Take away the second single-feature experiment. The multi-feature one now can enroll.
        let prev_enrollments = enrollments;
        let prev_experiments = next_experiments;
        let next_experiments = vec![mixed_experiment.clone()];
        let (enrollments, _) = evolver.evolve_enrollments(
            true,
            &prev_experiments,
            &next_experiments,
            &prev_enrollments,
        )?;

        let feature_map = map_features_by_feature_id(&enrollments, &next_experiments);
        assert_eq!(feature_map.len(), 2);
        assert_eq!(
            feature_map.get("about_welcome").unwrap().slug,
            "mixed-feature-experiment"
        );
        assert_eq!(
            feature_map.get("newtab").unwrap().slug,
            "mixed-feature-experiment"
        );

        assert_eq!(
            enrollments
                .iter()
                .filter(|&e| matches!(e.status, EnrollmentStatus::Enrolled { .. }))
                .map(|e| e.slug.clone())
                .collect::<HashSet<_>>(),
            vec!["mixed-feature-experiment"]
                .iter()
                .map(|s| s.to_string())
                .collect::<HashSet<_>>()
        );

        // 4. Starting from an empty enrollments, enroll a multi-feature and then add the single feature ones back in again, which won't be able to enroll.
        // 4a. The multi feature experiment.
        let prev_enrollments = vec![];
        let prev_experiments = vec![];
        let next_experiments = vec![mixed_experiment.clone()];
        let (enrollments, _) = evolver.evolve_enrollments(
            true,
            &prev_experiments,
            &next_experiments,
            &prev_enrollments,
        )?;

        // 4b. Add the single feature experiments.
        let prev_enrollments = enrollments;
        let prev_experiments = next_experiments;
        let next_experiments = vec![
            aboutwelcome_experiment,
            newtab_experiment,
            mixed_experiment.clone(),
        ];
        let (enrollments, events) = evolver.evolve_enrollments(
            true,
            &prev_experiments,
            &next_experiments,
            &prev_enrollments,
        )?;

        assert_eq!(events.len(), 0);
        let feature_map = map_features_by_feature_id(&enrollments, &next_experiments);
        assert_eq!(feature_map.len(), 2);
        assert_eq!(
            feature_map.get("about_welcome").unwrap().slug,
            "mixed-feature-experiment"
        );
        assert_eq!(
            feature_map.get("newtab").unwrap().slug,
            "mixed-feature-experiment"
        );

        assert_eq!(
            enrollments
                .iter()
                .filter(|&e| matches!(e.status, EnrollmentStatus::Enrolled { .. }))
                .map(|e| e.slug.clone())
                .collect::<HashSet<_>>(),
            vec!["mixed-feature-experiment"]
                .iter()
                .map(|s| s.to_string())
                .collect::<HashSet<_>>()
        );

        // 5. Add in experiment with conflicting features on the **same branch**
        // should not be enrolled!
        let prev_enrollments = enrollments;
        let prev_experiments = next_experiments;
        let next_experiments = vec![mixed_experiment, multi_feature_experiment.clone()];
        let (enrollments, events) = evolver.evolve_enrollments(
            true,
            &prev_experiments,
            &next_experiments,
            &prev_enrollments,
        )?;

        assert_eq!(events.len(), 0);
        let feature_map = map_features_by_feature_id(&enrollments, &next_experiments);
        assert_eq!(feature_map.len(), 2);
        assert_eq!(
            feature_map.get("about_welcome").unwrap().slug,
            "mixed-feature-experiment"
        );
        assert_eq!(
            feature_map.get("newtab").unwrap().slug,
            "mixed-feature-experiment"
        );

        assert_eq!(
            enrollments
                .iter()
                .filter(|&e| matches!(e.status, EnrollmentStatus::Enrolled { .. }))
                .map(|e| e.slug.clone())
                .collect::<HashSet<_>>(),
            vec!["mixed-feature-experiment"]
                .iter()
                .map(|s| s.to_string())
                .collect::<HashSet<_>>()
        );

        // 6. Now we remove the mixed experiment, and we should get enrolled
        let prev_enrollments = enrollments;
        let prev_experiments = next_experiments;
        let next_experiments = vec![multi_feature_experiment];
        let (enrollments, _) = evolver.evolve_enrollments(
            true,
            &prev_experiments,
            &next_experiments,
            &prev_enrollments,
        )?;

        let feature_map = map_features_by_feature_id(&enrollments, &next_experiments);
        assert_eq!(feature_map.len(), 3);
        assert_eq!(
            feature_map.get("about_welcome").unwrap().slug,
            "multi-feature-experiment"
        );
        assert_eq!(
            feature_map.get("newtab").unwrap().slug,
            "multi-feature-experiment"
        );

        assert_eq!(
            feature_map.get("onboarding").unwrap().slug,
            "multi-feature-experiment"
        );

        assert_eq!(
            enrollments
                .iter()
                .filter(|&e| matches!(e.status, EnrollmentStatus::Enrolled { .. }))
                .map(|e| e.slug.clone())
                .collect::<HashSet<_>>(),
            vec!["multi-feature-experiment"]
                .iter()
                .map(|s| s.to_string())
                .collect::<HashSet<_>>()
        );

        Ok(())
    }

    #[test]
    fn test_evolver_experiment_update_was_enrolled() -> Result<()> {
        let exp = get_test_experiments()[0].clone();
        let (nimbus_id, app_ctx, aru) = local_ctx();
        let targeting_attributes = app_ctx.into();
        let evolver = enrollment_evolver(&nimbus_id, &targeting_attributes, &aru);
        let mut events = vec![];
        let enrollment_id = Uuid::new_v4();
        let existing_enrollment = ExperimentEnrollment {
            slug: exp.slug.clone(),
            status: EnrollmentStatus::WasEnrolled {
                enrollment_id,
                branch: "control".to_owned(),
                experiment_ended_at: now_secs(),
            },
        };
        let enrollment = evolver
            .evolve_enrollment(
                true,
                Some(&exp),
                Some(&exp),
                Some(&existing_enrollment),
                &mut events,
            )?
            .unwrap();
        assert_eq!(enrollment, existing_enrollment);
        assert!(events.is_empty());
        Ok(())
    }

    #[test]
    fn test_evolve_enrollments_error_handling() -> Result<()> {
        let existing_enrollments = vec![ExperimentEnrollment {
            slug: "secure-gold".to_owned(),
            status: EnrollmentStatus::Enrolled {
                enrollment_id: Uuid::new_v4(),
                branch: "hello".to_owned(), // XXX this OK?
                reason: EnrolledReason::Qualified,
            },
        }];

        let _ = env_logger::try_init();
        let (nimbus_id, app_ctx, aru) = local_ctx();
        let targeting_attributes = app_ctx.into();
        let evolver = EnrollmentsEvolver::new(&nimbus_id, &aru, &targeting_attributes);

        // test that evolve_enrollments correctly handles the case where a
        // record without a previous enrollment gets dropped
        let test_experiments = get_test_experiments();

        // this should not return an error
        let (enrollments, events) =
            evolver.evolve_enrollments(true, &test_experiments, &test_experiments, &[])?;

        assert_eq!(
            enrollments.len(),
            0,
            "no new enrollments should have been returned"
        );

        assert_eq!(
            events.len(),
            0,
            "no new enrollments should have been returned"
        );

        // Test that evolve_enrollments correctly handles the case where a
        // record with a previous enrollment gets dropped
        let (enrollments, events) =
            evolver.evolve_enrollments(true, &[], &test_experiments, &existing_enrollments[..])?;

        assert_eq!(
            enrollments.len(),
            1,
            "only 1 of 2 enrollments should have been returned, since one caused evolve_enrollment to err"
        );

        assert_eq!(
            events.len(),
            1,
            "only 1 of 2 enrollment events should have been returned, since one caused evolve_enrollment to err"
        );

        Ok(())
    }

    #[test]
    fn test_evolve_enrollments_is_already_enrolled_targeting() -> Result<()> {
        let _ = env_logger::try_init();
        let (nimbus_id, mut app_ctx, aru) = local_ctx();
        let targeting_attributes = app_ctx.clone().into();
        let evolver = EnrollmentsEvolver::new(&nimbus_id, &aru, &targeting_attributes);

        // The targeting for this experiment is
        // "app_id == 'org.mozilla.fenix' || is_already_enrolled"
        let test_experiment = get_is_already_enrolled_targeting_experiment();
        let test_experiments = &[test_experiment];
        // The user should get enrolled, since the targeting is OR'ing the app_id == 'org.mozilla.fenix'
        // and the 'is_already_enrolled'
        let (enrollments, events) = evolver.evolve_enrollments(true, &[], test_experiments, &[])?;
        assert_eq!(
            enrollments.len(),
            1,
            "One enrollment should have been returned"
        );

        assert_eq!(events.len(), 1, "One event should have been returned");

        // we change the app_id so the targeting will only target
        // against the `is_already_enrolled`
        app_ctx.app_id = "org.mozilla.bobo".into();
        let targeting_attributes = app_ctx.into();
        let evolver = EnrollmentsEvolver::new(&nimbus_id, &aru, &targeting_attributes);

        // The user should still be enrolled, since the targeting is OR'ing the app_id == 'org.mozilla.fenix'
        // and the 'is_already_enrolled'
        let (enrollments, events) =
            evolver.evolve_enrollments(true, test_experiments, test_experiments, &enrollments)?;
        assert_eq!(
            enrollments.len(),
            1,
            "The previous enrollment should have been evolved"
        );

        assert_eq!(
            events.len(),
            0,
            "no new events should have been returned, the user was already enrolled"
        );
        Ok(())
    }

    #[test]
    fn test_evolver_experiment_update_error() -> Result<()> {
        let exp = get_test_experiments()[0].clone();
        let (nimbus_id, app_ctx, aru) = local_ctx();
        let targeting_attributes = app_ctx.into();
        let evolver = enrollment_evolver(&nimbus_id, &targeting_attributes, &aru);
        let mut events = vec![];
        let existing_enrollment = ExperimentEnrollment {
            slug: exp.slug.clone(),
            status: EnrollmentStatus::Error {
                reason: "heh".to_owned(),
            },
        };
        let enrollment = evolver
            .evolve_enrollment(
                true,
                Some(&exp),
                Some(&exp),
                Some(&existing_enrollment),
                &mut events,
            )?
            .unwrap();
        assert_eq!(enrollment, existing_enrollment);
        assert!(events.is_empty());
        Ok(())
    }

    #[test]
    fn test_evolver_experiment_ended_was_enrolled() -> Result<()> {
        let exp = get_test_experiments()[0].clone();
        let (nimbus_id, app_ctx, aru) = local_ctx();
        let targeting_attributes = app_ctx.into();
        let evolver = enrollment_evolver(&nimbus_id, &targeting_attributes, &aru);
        let mut events = vec![];
        let enrollment_id = Uuid::new_v4();
        let existing_enrollment = ExperimentEnrollment {
            slug: exp.slug.clone(),
            status: EnrollmentStatus::Enrolled {
                enrollment_id,
                branch: "control".to_owned(),
                reason: EnrolledReason::Qualified,
            },
        };
        let enrollment = evolver
            .evolve_enrollment(
                true,
                Some(&exp),
                None,
                Some(&existing_enrollment),
                &mut events,
            )?
            .unwrap();
        if let EnrollmentStatus::WasEnrolled {
            branch,
            enrollment_id: new_enrollment_id,
            ..
        } = enrollment.status
        {
            assert_eq!(branch, "control");
            assert_eq!(new_enrollment_id, enrollment_id);
        } else {
            panic!("Wrong variant!");
        }
        assert_eq!(events.len(), 1);
        assert_eq!(events[0].enrollment_id, enrollment_id.to_string());
        assert_eq!(events[0].experiment_slug, exp.slug);
        assert_eq!(events[0].branch_slug, "control");
        assert_eq!(events[0].change, EnrollmentChangeEventType::Unenrollment);
        Ok(())
    }

    #[test]
    fn test_evolver_experiment_ended_was_disqualified() -> Result<()> {
        let exp = get_test_experiments()[0].clone();
        let (nimbus_id, app_ctx, aru) = local_ctx();
        let targeting_attributes = app_ctx.into();
        let evolver = enrollment_evolver(&nimbus_id, &targeting_attributes, &aru);
        let mut events = vec![];
        let enrollment_id = Uuid::new_v4();
        let existing_enrollment = ExperimentEnrollment {
            slug: exp.slug.clone(),
            status: EnrollmentStatus::Disqualified {
                enrollment_id,
                branch: "control".to_owned(),
                reason: DisqualifiedReason::NotTargeted,
            },
        };
        let enrollment = evolver
            .evolve_enrollment(
                true,
                Some(&exp),
                None,
                Some(&existing_enrollment),
                &mut events,
            )?
            .unwrap();
        if let EnrollmentStatus::WasEnrolled {
            branch,
            enrollment_id: new_enrollment_id,
            ..
        } = enrollment.status
        {
            assert_eq!(branch, "control");
            assert_eq!(new_enrollment_id, enrollment_id);
        } else {
            panic!("Wrong variant!");
        }
        assert_eq!(events.len(), 1);
        assert_eq!(events[0].enrollment_id, enrollment_id.to_string());
        assert_eq!(events[0].experiment_slug, exp.slug);
        assert_eq!(events[0].branch_slug, "control");
        assert_eq!(events[0].change, EnrollmentChangeEventType::Unenrollment);
        Ok(())
    }

    #[test]
    fn test_evolver_experiment_ended_was_not_enrolled() -> Result<()> {
        let exp = get_test_experiments()[0].clone();
        let (nimbus_id, app_ctx, aru) = local_ctx();
        let targeting_attributes = app_ctx.into();
        let evolver = enrollment_evolver(&nimbus_id, &targeting_attributes, &aru);
        let mut events = vec![];
        let existing_enrollment = ExperimentEnrollment {
            slug: exp.slug.clone(),
            status: EnrollmentStatus::NotEnrolled {
                reason: NotEnrolledReason::NotTargeted,
            },
        };
        let enrollment = evolver.evolve_enrollment(
            true,
            Some(&exp),
            None,
            Some(&existing_enrollment),
            &mut events,
        )?;
        assert!(enrollment.is_none());
        assert!(events.is_empty());
        Ok(())
    }

    #[test]
    fn test_evolver_garbage_collection_before_threshold() -> Result<()> {
        let (nimbus_id, app_ctx, aru) = local_ctx();
        let targeting_attributes = app_ctx.into();
        let evolver = enrollment_evolver(&nimbus_id, &targeting_attributes, &aru);
        let mut events = vec![];
        let existing_enrollment = ExperimentEnrollment {
            slug: "secure-gold".to_owned(),
            status: EnrollmentStatus::WasEnrolled {
                enrollment_id: Uuid::new_v4(),
                branch: "control".to_owned(),
                experiment_ended_at: now_secs(),
            },
        };
        let enrollment =
            evolver.evolve_enrollment(true, None, None, Some(&existing_enrollment), &mut events)?;
        assert_eq!(enrollment.unwrap(), existing_enrollment);
        assert!(events.is_empty());
        Ok(())
    }

    #[test]
    fn test_evolver_garbage_collection_after_threshold() -> Result<()> {
        let (nimbus_id, app_ctx, aru) = local_ctx();
        let targeting_attributes = app_ctx.into();
        let evolver = enrollment_evolver(&nimbus_id, &targeting_attributes, &aru);
        let mut events = vec![];
        let existing_enrollment = ExperimentEnrollment {
            slug: "secure-gold".to_owned(),
            status: EnrollmentStatus::WasEnrolled {
                enrollment_id: Uuid::new_v4(),
                branch: "control".to_owned(),
                experiment_ended_at: now_secs() - PREVIOUS_ENROLLMENTS_GC_TIME.as_secs() - 60,
            },
        };
        let enrollment =
            evolver.evolve_enrollment(true, None, None, Some(&existing_enrollment), &mut events)?;
        assert!(enrollment.is_none());
        assert!(events.is_empty());
        Ok(())
    }

    #[test]
    fn test_evolver_new_experiment_enrollment_already_exists() {
        let exp = get_test_experiments()[0].clone();
        let existing_enrollment = ExperimentEnrollment {
            slug: "secure-gold".to_owned(),
            status: EnrollmentStatus::WasEnrolled {
                enrollment_id: Uuid::new_v4(),
                branch: "control".to_owned(),
                experiment_ended_at: now_secs(),
            },
        };
        let (nimbus_id, app_ctx, aru) = local_ctx();
        let targeting_attributes = app_ctx.into();
        let evolver = enrollment_evolver(&nimbus_id, &targeting_attributes, &aru);
        let res = evolver.evolve_enrollment(
            true,
            None,
            Some(&exp),
            Some(&existing_enrollment),
            &mut vec![],
        );
        assert!(res.is_err());
    }

    #[test]
    fn test_evolver_existing_experiment_has_no_enrollment() {
        let exp = get_test_experiments()[0].clone();
        let (nimbus_id, app_ctx, aru) = local_ctx();
        let targeting_attributes = app_ctx.into();
        let evolver = enrollment_evolver(&nimbus_id, &targeting_attributes, &aru);
        let res = evolver.evolve_enrollment(true, Some(&exp), Some(&exp), None, &mut vec![]);
        assert!(res.is_err());
    }

    #[test]
    #[should_panic]
    fn test_evolver_no_experiments_no_enrollment() {
        let (nimbus_id, app_ctx, aru) = local_ctx();
        let targeting_attributes = app_ctx.into();
        let evolver = enrollment_evolver(&nimbus_id, &targeting_attributes, &aru);
        evolver
            .evolve_enrollment(true, None, None, None, &mut vec![])
            .unwrap();
    }

    #[test]
    fn test_enrollment_explicit_opt_in() -> Result<()> {
        let exp = get_test_experiments()[0].clone();
        let mut events = vec![];
        let enrollment = ExperimentEnrollment::from_explicit_opt_in(&exp, "control", &mut events)?;
        assert!(matches!(
            enrollment.status,
            EnrollmentStatus::Enrolled {
                reason: EnrolledReason::OptIn,
                ..
            }
        ));
        assert_eq!(events.len(), 1);
        assert!(matches!(
            events[0].change,
            EnrollmentChangeEventType::Enrollment
        ));
        Ok(())
    }

    #[test]
    fn test_enrollment_explicit_opt_in_branch_unknown() {
        let exp = get_test_experiments()[0].clone();
        let mut events = vec![];
        let res = ExperimentEnrollment::from_explicit_opt_in(&exp, "bobo", &mut events);
        assert!(res.is_err());
    }

    #[test]
    fn test_enrollment_enrolled_explicit_opt_out() {
        let exp = get_test_experiments()[0].clone();
        let mut events = vec![];
        let enrollment_id = Uuid::new_v4();
        let existing_enrollment = ExperimentEnrollment {
            slug: exp.slug,
            status: EnrollmentStatus::Enrolled {
                enrollment_id,
                branch: "control".to_owned(),
                reason: EnrolledReason::Qualified,
            },
        };
        let enrollment = existing_enrollment.on_explicit_opt_out(&mut events);
        if let EnrollmentStatus::Disqualified {
            enrollment_id: new_enrollment_id,
            branch,
            ..
        } = enrollment.status
        {
            assert_eq!(branch, "control");
            assert_eq!(new_enrollment_id, enrollment_id);
        } else {
            panic!("Wrong variant!");
        }
        assert_eq!(events.len(), 1);
        assert!(matches!(
            events[0].change,
            EnrollmentChangeEventType::Disqualification
        ));
    }

    #[test]
    fn test_enrollment_not_enrolled_explicit_opt_out() {
        let exp = get_test_experiments()[0].clone();
        let mut events = vec![];
        let existing_enrollment = ExperimentEnrollment {
            slug: exp.slug,
            status: EnrollmentStatus::NotEnrolled {
                reason: NotEnrolledReason::NotTargeted,
            },
        };
        let enrollment = existing_enrollment.on_explicit_opt_out(&mut events);
        assert!(matches!(
            enrollment.status,
            EnrollmentStatus::NotEnrolled {
                reason: NotEnrolledReason::OptOut,
                ..
            }
        ));
        assert!(events.is_empty());
    }

    #[test]
    fn test_enrollment_disqualified_explicit_opt_out() {
        let exp = get_test_experiments()[0].clone();
        let mut events = vec![];
        let existing_enrollment = ExperimentEnrollment {
            slug: exp.slug,
            status: EnrollmentStatus::Disqualified {
                enrollment_id: Uuid::new_v4(),
                branch: "control".to_owned(),
                reason: DisqualifiedReason::NotTargeted,
            },
        };
        let enrollment = existing_enrollment.on_explicit_opt_out(&mut events);
        assert_eq!(enrollment, existing_enrollment);
        assert!(events.is_empty());
    }

    // Older tests that also use the DB.
    // XXX: make them less complicated (since the transitions are covered above), just see if we write to the DB properly.

    #[test]
    fn test_enrollments() -> Result<()> {
        let _ = env_logger::try_init();
        let tmp_dir = TempDir::new("test_enrollments")?;
        let db = Database::new(&tmp_dir)?;
        let mut writer = db.write()?;
        let exp1 = get_test_experiments()[0].clone();
        let nimbus_id = Uuid::new_v4();
        let aru = Default::default();
        let targeting_attributes = AppContext {
            app_name: "fenix".to_string(),
            app_id: "org.mozilla.fenix".to_string(),
            channel: "nightly".to_string(),
            ..Default::default()
        }
        .into();
        assert_eq!(get_enrollments(&db, &writer)?.len(), 0);

        let evolver = EnrollmentsEvolver::new(&nimbus_id, &aru, &targeting_attributes);
        let events = evolver.evolve_enrollments_in_db(&db, &mut writer, &[exp1])?;

        let enrollments = get_enrollments(&db, &writer)?;
        assert_eq!(enrollments.len(), 1);
        let enrollment = &enrollments[0];
        assert_eq!(enrollment.slug, "secure-gold");
        assert_eq!(enrollment.user_facing_name, "Diagnostic test experiment");
        assert_eq!(
            enrollment.user_facing_description,
            "This is a test experiment for diagnostic purposes."
        );
        assert!(enrollment.branch_slug == "control" || enrollment.branch_slug == "treatment");
        // Ensure the event was created too.
        assert_eq!(events.len(), 1);
        let event = &events[0];
        assert_eq!(event.experiment_slug, "secure-gold");
        assert!(event.branch_slug == "control" || event.branch_slug == "treatment");
        assert!(matches!(
            event.change,
            EnrollmentChangeEventType::Enrollment
        ));

        // Get the ExperimentEnrollment from the DB.
        let ee: ExperimentEnrollment = db
            .get_store(StoreId::Enrollments)
            .get(&writer, "secure-gold")?
            .expect("should exist");
        assert!(matches!(
            ee.status,
            EnrollmentStatus::Enrolled {
                reason: EnrolledReason::Qualified,
                ..
            }
        ));

        // Now opt-out.
        opt_out(&db, &mut writer, "secure-gold")?;
        assert_eq!(get_enrollments(&db, &writer)?.len(), 0);
        // check we recorded the "why" correctly.
        let ee: ExperimentEnrollment = db
            .get_store(StoreId::Enrollments)
            .get(&writer, "secure-gold")?
            .expect("should exist");
        assert!(matches!(
            ee.status,
            EnrollmentStatus::Disqualified {
                reason: DisqualifiedReason::OptOut,
                ..
            }
        ));

        // Opt in to a specific branch.
        opt_in_with_branch(&db, &mut writer, "secure-gold", "treatment")?;
        let enrollments = get_enrollments(&db, &writer)?;
        assert_eq!(enrollments.len(), 1);
        let enrollment = &enrollments[0];
        assert_eq!(enrollment.slug, "secure-gold");
        assert!(enrollment.branch_slug == "treatment");

        writer.commit()?;
        Ok(())
    }

    #[test]
    fn test_updates() -> Result<()> {
        let _ = env_logger::try_init();
        let tmp_dir = TempDir::new("test_updates")?;
        let db = Database::new(&tmp_dir)?;
        let mut writer = db.write()?;
        let nimbus_id = Uuid::new_v4();
        let aru = Default::default();
        let targeting_attributes = AppContext {
            app_name: "fenix".to_string(),
            app_id: "org.mozilla.fenix".to_string(),
            channel: "nightly".to_string(),
            ..Default::default()
        }
        .into();
        assert_eq!(get_enrollments(&db, &writer)?.len(), 0);
        let exps = get_test_experiments();

        let evolver = EnrollmentsEvolver::new(&nimbus_id, &aru, &targeting_attributes);
        let events = evolver.evolve_enrollments_in_db(&db, &mut writer, &exps)?;

        let enrollments = get_enrollments(&db, &writer)?;
        assert_eq!(enrollments.len(), 2);
        assert_eq!(events.len(), 2);

        // pretend we just updated from the server and one of the 2 is missing.
        let exps = &[exps[1].clone()];
        let evolver = EnrollmentsEvolver::new(&nimbus_id, &aru, &targeting_attributes);
        let events = evolver.evolve_enrollments_in_db(&db, &mut writer, exps)?;

        // should only have 1 now.
        let enrollments = get_enrollments(&db, &writer)?;
        assert_eq!(enrollments.len(), 1);
        // Check that the un-enrolled event was emitted.
        assert_eq!(events.len(), 1);
        let event = &events[0];
        assert_eq!(event.experiment_slug, "secure-gold");
        assert!(matches!(
            event.change,
            EnrollmentChangeEventType::Unenrollment
        ));

        writer.commit()?;
        Ok(())
    }

    #[test]
    fn test_global_opt_out() -> Result<()> {
        let _ = env_logger::try_init();
        let tmp_dir = TempDir::new("test_global_opt_out")?;
        let db = Database::new(&tmp_dir)?;
        let mut writer = db.write()?;
        let nimbus_id = Uuid::new_v4();
        let targeting_attributes = AppContext {
            app_name: "fenix".to_string(),
            app_id: "org.mozilla.fenix".to_string(),
            channel: "nightly".to_string(),
            ..Default::default()
        }
        .into();
        let aru = Default::default();
        assert_eq!(get_enrollments(&db, &writer)?.len(), 0);
        let exps = get_test_experiments();

        // User has opted out of new experiments.
        set_global_user_participation(&db, &mut writer, false)?;

        let evolver = EnrollmentsEvolver::new(&nimbus_id, &aru, &targeting_attributes);
        let events = evolver.evolve_enrollments_in_db(&db, &mut writer, &exps)?;

        let enrollments = get_enrollments(&db, &writer)?;
        assert_eq!(enrollments.len(), 0);
        assert!(events.is_empty());
        // We should see the experiment non-enrollments.
        assert_eq!(get_experiment_enrollments(&db, &writer)?.len(), 2);
        let num_not_enrolled_enrollments = get_experiment_enrollments(&db, &writer)?
            .into_iter()
            .filter(|enr| {
                matches!(
                    enr.status,
                    EnrollmentStatus::NotEnrolled {
                        reason: NotEnrolledReason::OptOut
                    }
                )
            })
            .count();
        assert_eq!(num_not_enrolled_enrollments, 2);

        // User opts in, and updating should enroll us in 2 experiments.
        set_global_user_participation(&db, &mut writer, true)?;

        let evolver = EnrollmentsEvolver::new(&nimbus_id, &aru, &targeting_attributes);
        let events = evolver.evolve_enrollments_in_db(&db, &mut writer, &exps)?;

        let enrollments = get_enrollments(&db, &writer)?;
        assert_eq!(enrollments.len(), 2);
        assert_eq!(events.len(), 2);
        // We should see 2 experiment enrollments.
        assert_eq!(get_experiment_enrollments(&db, &writer)?.len(), 2);
        let num_enrolled_enrollments = get_experiment_enrollments(&db, &writer)?
            .into_iter()
            .filter(|enr| matches!(enr.status, EnrollmentStatus::Enrolled { .. }))
            .count();
        assert_eq!(num_enrolled_enrollments, 2);

        // Opting out and updating should give us two disqualified enrollments
        set_global_user_participation(&db, &mut writer, false)?;

        let evolver = EnrollmentsEvolver::new(&nimbus_id, &aru, &targeting_attributes);
        let events = evolver.evolve_enrollments_in_db(&db, &mut writer, &exps)?;

        let enrollments = get_enrollments(&db, &writer)?;
        assert_eq!(enrollments.len(), 0);
        assert_eq!(events.len(), 2);
        // We should see 2 experiment enrolments, this time they're both opt outs
        assert_eq!(get_experiment_enrollments(&db, &writer)?.len(), 2);

        assert_eq!(
            get_experiment_enrollments(&db, &writer)?
                .into_iter()
                .filter(|enr| {
                    matches!(
                        enr.status,
                        EnrollmentStatus::Disqualified {
                            reason: DisqualifiedReason::OptOut,
                            ..
                        }
                    )
                })
                .count(),
            2
        );

        // Opting in again and updating SHOULD NOT enroll us again (we've been disqualified).
        set_global_user_participation(&db, &mut writer, true)?;

        let evolver = EnrollmentsEvolver::new(&nimbus_id, &aru, &targeting_attributes);
        let events = evolver.evolve_enrollments_in_db(&db, &mut writer, &exps)?;

        let enrollments = get_enrollments(&db, &writer)?;
        assert_eq!(enrollments.len(), 0);
        assert!(events.is_empty());

        assert_eq!(
            get_experiment_enrollments(&db, &writer)?
                .into_iter()
                .filter(|enr| {
                    matches!(
                        enr.status,
                        EnrollmentStatus::Disqualified {
                            reason: DisqualifiedReason::OptOut,
                            ..
                        }
                    )
                })
                .count(),
            2
        );

        writer.commit()?;
        Ok(())
    }

    #[test]
    fn test_telemetry_reset() -> Result<()> {
        let _ = env_logger::try_init();
        let tmp_dir = TempDir::new("test_telemetry_reset")?;
        let db = Database::new(&tmp_dir)?;
        let mut writer = db.write()?;

        let mock_exp1_slug = "exp-1".to_string();
        let mock_exp1_branch = "branch-1".to_string();
        let mock_exp2_slug = "exp-2".to_string();
        let mock_exp2_branch = "branch-2".to_string();
        let mock_exp3_slug = "exp-3".to_string();

        // Three currently-known experiments, in different states.
        let store = db.get_store(StoreId::Enrollments);
        store.put(
            &mut writer,
            &mock_exp1_slug,
            &ExperimentEnrollment {
                slug: mock_exp1_slug.clone(),
                status: EnrollmentStatus::new_enrolled(
                    EnrolledReason::Qualified,
                    &mock_exp1_branch,
                ),
            },
        )?;
        store.put(
            &mut writer,
            &mock_exp2_slug,
            &ExperimentEnrollment {
                slug: mock_exp2_slug.clone(),
                status: EnrollmentStatus::Disqualified {
                    reason: DisqualifiedReason::Error,
                    branch: mock_exp2_branch.clone(),
                    enrollment_id: Uuid::new_v4(),
                },
            },
        )?;
        store.put(
            &mut writer,
            &mock_exp3_slug,
            &ExperimentEnrollment {
                slug: mock_exp3_slug.clone(),
                status: EnrollmentStatus::NotEnrolled {
                    reason: NotEnrolledReason::NotTargeted,
                },
            },
        )?;
        writer.commit()?;

        let mut writer = db.write()?;
        let events = reset_telemetry_identifiers(&db, &mut writer)?;
        writer.commit()?;

        let enrollments = db.collect_all::<ExperimentEnrollment>(StoreId::Enrollments)?;
        assert_eq!(enrollments.len(), 3);

        // The enrolled experiment should have moved to disqualified with nil enrollment_id.
        assert_eq!(enrollments[0].slug, mock_exp1_slug);
        assert!(
            matches!(&enrollments[0].status, EnrollmentStatus::Disqualified {
                reason: DisqualifiedReason::OptOut,
                branch,
                enrollment_id,
                ..
            } if *branch == mock_exp1_branch && enrollment_id.is_nil())
        );

        // The disqualified experiment should have stayed disqualified, with nil enrollment_id.
        assert_eq!(enrollments[1].slug, mock_exp2_slug);
        assert!(
            matches!(&enrollments[1].status, EnrollmentStatus::Disqualified {
                reason: DisqualifiedReason::Error,
                branch,
                enrollment_id,
                ..
            } if *branch == mock_exp2_branch && enrollment_id.is_nil())
        );

        // The not-enrolled experiment should have been unchanged.
        assert_eq!(enrollments[2].slug, mock_exp3_slug);
        assert!(matches!(
            &enrollments[2].status,
            EnrollmentStatus::NotEnrolled {
                reason: NotEnrolledReason::NotTargeted,
                ..
            }
        ));

        // We should have returned a single disqualification event.
        assert_eq!(events.len(), 1);
        assert!(matches!(&events[0], EnrollmentChangeEvent {
            change: EnrollmentChangeEventType::Disqualification,
            reason: Some(reason),
            experiment_slug,
            branch_slug,
            enrollment_id,
        } if reason == "optout"
            && *experiment_slug == mock_exp1_slug
            && *branch_slug == mock_exp1_branch
            && ! Uuid::parse_str(enrollment_id)?.is_nil()
        ));

        Ok(())
    }
}

#[cfg(test)]
/// A suite of tests for b/w compat of data storage schema.
///
/// We use the `Serialize/`Deserialize` impls on various structs in order to persist them
/// into rkv, and it's important that we be able to read previously-persisted data even
/// if the struct definitions change over time.
///
/// This is a suite of tests specifically to check for backward compatibility with data
/// that may have been written to disk by previous versions of the library.
///
/// ⚠️ Warning : Do not change the JSON data used by these tests. ⚠️
/// ⚠️ The whole point of the tests is to check things work with that data. ⚠️
///
mod test_schema_bw_compat {
    use super::*;
    use serde_json::json;

    #[test]
    // This was the `ExperimentEnrollment` object schema as it initially shipped to Fenix Nightly.
    // It was missing some fields that have since been added.
    fn test_experiment_enrollment_schema_initial_release() {
        // ⚠️ Warning : Do not change the JSON data used by this test. ⚠️
        let enroll: ExperimentEnrollment = serde_json::from_value(json!({
            "slug": "test",
            "status": {"Enrolled": {
                "enrollment_id": "b6d6f532-e219-4b5a-8ddf-66700dd47d68",
                "reason": "Qualified",
                "branch": "hello",
            }}
        }))
        .unwrap();
        assert!(matches!(enroll.status, EnrollmentStatus::Enrolled { .. }));
    }

    // In #96 we added a `feature_id` field to the ExperimentEnrollment schema.
    // This tests the data as it was after that change.
    #[test]
    fn test_experiment_schema_with_feature_ids() {
        // ⚠️ Warning : Do not change the JSON data used by this test. ⚠️
        let enroll: ExperimentEnrollment = serde_json::from_value(json!({
            "slug": "secure-gold",
            "status": {"Enrolled": {
                "enrollment_id": "b6d6f532-e219-4b5a-8ddf-66700dd47d68",
                "reason": "Qualified",
                "branch": "hello",
                "feature_id": "some_control"
            }}
        }))
        .unwrap();
        assert!(matches!(enroll.status, EnrollmentStatus::Enrolled { .. }));
    }

    // In SDK-260 we added a FeatureConflict variant to the NotEnrolledReason
    // schema.
    #[test]
    fn test_not_enrolled_reason_schema_with_feature_conflict() {
        // ⚠️ Warning : Do not change the JSON data used by this test. ⚠️
        let non_enrollment: ExperimentEnrollment = serde_json::from_value(json!({
            "slug": "secure-gold",
            "status": {"NotEnrolled": {
                "reason": "FeatureConflict",
            }}
        }))
        .unwrap();
        assert!(
            matches!(non_enrollment.status, EnrollmentStatus::NotEnrolled{ ref reason, ..} if reason == &NotEnrolledReason::FeatureConflict)
        );
    }
}<|MERGE_RESOLUTION|>--- conflicted
+++ resolved
@@ -2326,12 +2326,8 @@
         let mut test_experiments = get_test_experiments();
         test_experiments.push(get_experiment_with_different_features_same_branch());
         let (nimbus_id, app_ctx, aru) = local_ctx();
-<<<<<<< HEAD
-        let evolver = EnrollmentsEvolver::new(&nimbus_id, &aru, &app_ctx);
-=======
         let targeting_attributes = app_ctx.into();
         let evolver = EnrollmentsEvolver::new(&nimbus_id, &aru, &targeting_attributes);
->>>>>>> a3d01428
         let (enrollments, events) =
             evolver.evolve_enrollments(true, &[], &test_experiments, &[])?;
 
