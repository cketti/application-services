--- conflicted
+++ resolved
@@ -1,18 +1,5 @@
 # Unreleased changes
 
-<<<<<<< HEAD
-# 0.5.2 (_2020-12-10)
-
-## General
-
-- Add filtering on application id.
-
-- Addition of schema version to the schema, and validation of supported versions by the SDK.
-
-- Removed implicit fetch of experiments on first use of the database. Consumers now must
-  call update_experiments explicitly in order to fetch experiments from the Remote Settings
-  server.
-=======
 # 0.6.3 (_2020-12-09)
 
 ## What's Fixed
@@ -37,16 +24,19 @@
 ## ⚠️ Breaking changes ⚠️
 
 - Removed `NimbusClient.resetEnrollment`.
-- `NimbusClient.{updateExperiments, optInWithBranch, optOut, setGlobalUserParticipation}` now return a list of telemetry events.
-  Consumers should forward these events to their telemetry system (e.g. via Glean).
+- `NimbusClient.{updateExperiments, optInWithBranch, optOut, setGlobalUserParticipation}`
+  now return a list of telemetry events. Consumers should forward these events to their
+  telemetry system (e.g. via Glean).
+
+# 0.5.2 (_2020-12-10)
+
+## What's Changed
+
+- Add filtering on application id.
+- Addition of schema version to the schema, and validation of supported versions by the SDK.
 - Removed implicit fetch of experiments on first use of the database. Consumers now must
   call update_experiments explicitly in order to fetch experiments from the Remote Settings
   server.
-
-## What's Changed
-
-- Addition of schema version to the schema, and validation of supported versions by the SDK.
->>>>>>> 5e316869
 
 # 0.5.1 (_2020-11-10)
 
